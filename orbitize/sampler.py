<<<<<<< HEAD
from __future__ import print_function
import numpy as np
import astropy.units as u
import astropy.constants as consts
import sys
import abc

import emcee
import ptemcee

import orbitize.lnlike
import orbitize.priors
import orbitize.kepler
from orbitize.system import radec2seppa
import orbitize.results

# Python 2 & 3 handle ABCs differently
if sys.version_info[0] < 3:
    ABC = abc.ABCMeta('ABC', (), {})
else:
    ABC = abc.ABC

class Sampler(ABC):
    """
    Abstract base class for sampler objects.
    All sampler objects should inherit from this class.

    Written: Sarah Blunt, 2018
    """

    def __init__(self, system, like='chi2_lnlike', custom_lnlike=None):
        self.system = system

        # check if `like` is a string or a function
        if callable(like):
            self.lnlike = like
        else:
            self.lnlike = getattr(orbitize.lnlike, like)

        self.custom_lnlike = custom_lnlike

    @abc.abstractmethod
    def run_sampler(self, total_orbits):
        pass

    def _logl(self, params):
        """
        log likelihood function that interfaces with the orbitize objects
        Comptues the sum of the log likelihoods of the data given the input model

        Args:
            params (np.array of float): RxM array
                of fitting parameters, where R is the number of
                parameters being fit, and M is the number of orbits
                we need model predictions for. Must be in the same order
                documented in System() above. If M=1, this can be a 1d array.

        Returns:
            lnlikes (float): sum of all log likelihoods of the data given input model

        """
        # compute the model based on system params
        model = self.system.compute_model(params)

        # fold data/errors to match model output shape. In particualr, quant1/quant2 are interleaved
        data = np.array([self.system.data_table['quant1'], self.system.data_table['quant2']]).T
        errs = np.array([self.system.data_table['quant1_err'], self.system.data_table['quant2_err']]).T

        # specifiy which indices are sep/pa to handle angle wrapping
        seppa_indices = self.system.all_seppa

        # compute lnlike
        lnlikes =  self.lnlike(data, errs, model, seppa_indices)

        # return sum of lnlikes (aka product of likeliehoods)
        lnlikes_sum = np.nansum(lnlikes, axis=(0,1))

        if self.custom_lnlike is not None:
            lnlikes_sum += self.custom_lnlike(params)

        return lnlikes_sum


class OFTI(Sampler):
    """
    OFTI Sampler

    Args:
        like (string): name of likelihood function in ``lnlike.py``
        system (system.System): ``system.System`` object
        custom_lnlike (func): ability to include an addition custom likelihood function in the fit. 
            the function looks like ``clnlikes = custon_lnlike(params)`` where ``params is a RxM array
            of fitting parameters, where R is the number of orbital paramters (can be passed in system.compute_model()), 
            and M is the number of orbits we need model predictions for. It returns ``clnlikes`` which is an array of
            length M, or it can be a single float if M = 1. 

    Written: Isabel Angelo, Sarah Blunt, Logan Pearce, 2018
    """
    def __init__(self, system, like='chi2_lnlike', custom_lnlike=None):

        super(OFTI, self).__init__(system, like=like, custom_lnlike=custom_lnlike)

        # compute priors and columns containing ra/dec and sep/pa
        self.priors = self.system.sys_priors
        self.radec_idx = self.system.radec[1]
        self.seppa_idx = self.system.seppa[1]
        
        # store input table and table with values used by OFTI
        self.input_table = self.system.data_table
        self.data_table = self.system.data_table.copy()

        # these are of type astropy.table.column
        self.sep_observed = self.data_table[:]['quant1'].copy()
        self.pa_observed = self.data_table[:]['quant2'].copy()
        self.sep_err = self.data_table[:]['quant1_err'].copy()
        self.pa_err = self.data_table[:]['quant2_err'].copy()

        # convert RA/Dec rows to sep/PA
        if len(self.radec_idx) > 0:
            print('Converting ra/dec data points in data_table to sep/pa. Original data are stored in input_table.')
                
        for i in self.radec_idx:
            self.sep_observed[i], self.pa_observed[i] = radec2seppa(
                self.sep_observed[i], self.pa_observed[i]
            )
            self.sep_err[i], self.pa_err[i] = radec2seppa(
                self.sep_err[i], self.pa_err[i]
            )

        ### this is OK, ONLY IF we are only using self.epochs for computing RA/Dec from Keplerian elements
        self.epochs = np.array(self.data_table['epoch']) - self.system.tau_ref_epoch 

        # choose scale-and-rotate epoch
        self.epoch_idx = np.argmin(self.sep_err) # epoch with smallest error

        # create an empty results object
        self.results = orbitize.results.Results(
            sampler_name = self.__class__.__name__,
            post = None,
            lnlike = None,
            tau_ref_epoch=self.system.tau_ref_epoch
        )

    def prepare_samples(self, num_samples):
        """
        Prepare some orbits for rejection sampling. This draws random orbits
        from priors, and performs scale & rotate.

        Args:
            num_samples (int): number of orbits to draw and scale & rotate for
                OFTI to run rejection sampling on

        Return:
            np.array: array of prepared samples. The first dimension has size of
            num_samples. This should be passed into ``OFTI.reject()``
        """

        # TODO: modify to work for multi-planet systems

        # generate sample orbits
        samples = np.empty([len(self.priors), num_samples])
        for i in range(len(self.priors)):
            if hasattr(self.priors[i], "draw_samples"):
                samples[i, :] = self.priors[i].draw_samples(num_samples)
            else: # param is fixed & has no prior
                samples[i, :] = self.priors[i] * np.ones(num_samples)

        sma, ecc, inc, argp, lan, tau, plx, mtot = [s for s in samples]

        period_prescale = np.sqrt(
            4*np.pi**2*(sma*u.AU)**3/(consts.G*(mtot*u.Msun))
        )
        period_prescale = period_prescale.to(u.day).value
        meananno = self.epochs[self.epoch_idx]/period_prescale - tau

        # compute sep/PA of generated orbits
        ra, dec, vc = orbitize.kepler.calc_orbit(
            self.epochs[self.epoch_idx], sma, ecc, inc, argp, lan, tau, plx, mtot
        )
        sep, pa = orbitize.system.radec2seppa(ra, dec) # sep[mas], PA[deg]

        # generate Gaussian offsets from observational uncertainties
        sep_offset = np.random.normal(
            0, self.sep_err[self.epoch_idx], size=num_samples
        )
        pa_offset =  np.random.normal(
            0, self.pa_err[self.epoch_idx], size=num_samples
        )

        # calculate correction factors
        sma_corr = (sep_offset + self.sep_observed[self.epoch_idx])/sep
        lan_corr = (pa_offset + self.pa_observed[self.epoch_idx] - pa)

        # perform scale-and-rotate
        sma *= sma_corr # [AU]
        lan += np.radians(lan_corr) # [rad]
        lan = lan % (2*np.pi)

        period_new = np.sqrt(
            4*np.pi**2*(sma*u.AU)**3/(consts.G*(mtot*u.Msun))
        )
        period_new = period_new.to(u.day).value

        tau = (self.epochs[self.epoch_idx]/period_new - meananno) % 1

        # updates samples with new values of sma, pan, tau
        samples[0,:] = sma
        samples[4,:] = lan
        samples[5,:] = tau

        return samples


    def reject(self, samples):
        """
        Runs rejection sampling on some prepared samples.

        Args:
            samples (np.array): array of prepared samples. The first dimension \
                has size ``num_samples``. This should be the output of \
                ``prepare_samples()``.

        Return:
            tuple:

                np.array: a subset of ``samples`` that are accepted based on the
                data.

                np.array: the log likelihood values of the accepted orbits.

        """
        lnp = self._logl(samples)

        # reject orbits with probability less than a uniform random number
        random_samples = np.log(np.random.random(len(lnp)))
        saved_orbit_idx = np.where(lnp > random_samples)[0]
        saved_orbits = np.array([samples[:,i] for i in saved_orbit_idx])
        lnlikes = np.array([lnp[i] for i in saved_orbit_idx])

        return saved_orbits, lnlikes


    def run_sampler(self, total_orbits, num_samples=10000):
        """
        Runs OFTI until we get the number of total accepted orbits we want.

        Args:
            total_orbits (int): total number of accepted orbits desired by user
            num_samples (int): number of orbits to prepare for OFTI to run
                rejection sampling on

        Return:
            output_orbits (np.array): array of accepted orbits. First dimension
            has size ``total_orbits``.
        """

        n_orbits_saved = 0
        output_orbits = np.empty((total_orbits, len(self.priors)))
        output_lnlikes = np.empty(total_orbits)

        # add orbits to `output_orbits` until `total_orbits` are saved
        while n_orbits_saved < total_orbits:
            samples = self.prepare_samples(num_samples)
            accepted_orbits, lnlikes = self.reject(samples)

            if len(accepted_orbits)==0:
                pass
            else:
                n_accepted = len(accepted_orbits)
                maxindex2save = np.min([n_accepted, total_orbits - n_orbits_saved])

                output_orbits[n_orbits_saved : n_orbits_saved+n_accepted] = accepted_orbits[0:maxindex2save]
                output_lnlikes[n_orbits_saved : n_orbits_saved+n_accepted] = lnlikes[0:maxindex2save]
                n_orbits_saved += maxindex2save

                # print progress statement
                print(str(n_orbits_saved)+'/'+str(total_orbits)+' orbits found',end='\r')

        self.results.add_samples(
            np.array(output_orbits),
            output_lnlikes
        )

        return np.array(output_orbits)


class MCMC(Sampler):
    """
    MCMC sampler. Supports either parallel tempering or just regular MCMC. Parallel tempering will be run if ``num_temps`` > 1
    Parallel-Tempered MCMC Sampler uses ptemcee, a fork of the emcee Affine-infariant sampler
    Affine-Invariant Ensemble MCMC Sampler uses emcee. 

    .. Warning:: may not work well for multi-modal distributions

    Args:
        system (system.System): system.System object
        num_temps (int): number of temperatures to run the sampler at. Parallel tempering will be
            used if num_temps > 1 (default=20)
        num_walkers (int): number of walkers at each temperature (default=1000)
        num_threads (int): number of threads to use for parallelization (default=1)
        like (str): name of likelihood function in ``lnlike.py``
        custom_lnlike (func): ability to include an addition custom likelihood function in the fit. 
            the function looks like ``clnlikes = custon_lnlike(params)`` where ``params is a RxM array
            of fitting parameters, where R is the number of orbital paramters (can be passed in system.compute_model()), 
            and M is the number of orbits we need model predictions for. It returns ``clnlikes`` which is an array of
            length M, or it can be a single float if M = 1. 

    Written: Jason Wang, Henry Ngo, 2018
    """
    def __init__(self, system, num_temps=20, num_walkers=1000, num_threads=1, like='chi2_lnlike', custom_lnlike=None):

        super(MCMC, self).__init__(system, like=like, custom_lnlike=custom_lnlike)

        self.num_temps = num_temps
        self.num_walkers = num_walkers
        self.num_threads = num_threads

        # create an empty results object
        self.results = orbitize.results.Results(
            sampler_name = self.__class__.__name__,
            post = None,
            lnlike = None,
            tau_ref_epoch=system.tau_ref_epoch
        )

        if self.num_temps > 1:
            self.use_pt = True
        else:
            self.use_pt = False
            self.num_temps = 1

        # get priors from the system class. need to remove and record fixed priors
        self.priors = []
        self.fixed_params = []
        for i, prior in enumerate(system.sys_priors):

            # check for fixed parameters
            if not hasattr(prior, "draw_samples"):
                self.fixed_params.append((i, prior))
            else:
                self.priors.append(prior)

        # initialize walkers initial postions
        self.num_params = len(self.priors)
        init_positions = []
        for prior in self.priors:
            # draw them uniformly becase we don't know any better right now
            # TODO: be smarter in the future
            random_init = prior.draw_samples(num_walkers*self.num_temps)
            if self.num_temps > 1:
                random_init = random_init.reshape([self.num_temps, num_walkers])

            init_positions.append(random_init)

        # save this as the current position for the walkers
        if self.use_pt:
            # make this an numpy array, but combine the parameters into a shape of (ntemps, nwalkers, nparams)
            # we currently have a list of [ntemps, nwalkers] with nparam arrays. We need to make nparams the third dimension
            self.curr_pos = np.dstack(init_positions)
        else:
            # make this an numpy array, but combine the parameters into a shape of (nwalkers, nparams)
            # we currently have a list of arrays where each entry is num_walkers prior draws for each parameter
            # We need to make nparams the second dimension, so we have to transpose the stacked array
            self.curr_pos = np.stack(init_positions).T



    def _fill_in_fixed_params(self, sampled_params):
        """
        Fills in the missing parameters from the chain that aren't being sampeld

        Args:
            sampled_params (np.array): either 1-D array of size = number of sampled params, or 2-D array of shape (num_models, num_params)

        Returns:
            full_params (np.array): same number of dimensions as sampled_params, but with num_params including the fixed parameters
        """
        if len(self.fixed_params) == 0:
            # nothing to add
            return sampled_params

        # check if 1-D or 2-D
        twodim = np.ndim(sampled_params) == 2

        # insert in params
        for index, value in self.fixed_params:
            if twodim:
                sampled_params = np.insert(sampled_params, index, value, axis=1)
            else:
                sampled_params = np.insert(sampled_params, index, value)

        return sampled_params

    def _logl(self, params, include_logp=False):
        """
        log likelihood function that interfaces with the orbitize objects
        Comptues the sum of the log likelihoods of the data given the input model

        Args:
            params (np.array of float): MxR array
                of fitting parameters, where R is the number of
                parameters being fit, and M is the number of orbits
                we need model predictions for. Must be in the same order
                documented in System() above. If M=1, this can be a 1d array.

            include_logp (bool): if True, also include log prior in this function

        Returns:
            lnlikes (float): sum of all log likelihoods of the data given input model

        """
        if include_logp:
            if np.ndim(params) == 1:
                logp = orbitize.priors.all_lnpriors(params, self.priors)
            else:
                logp = np.array([orbitize.priors.all_lnpriors(pset, self.priors) for pset in params])
        else:
            logp = 0 # don't include prior

        full_params = self._fill_in_fixed_params(params)
        if np.ndim(full_params) == 2:
            full_params = full_params.T

        return super(MCMC, self)._logl(full_params) + logp

    def run_sampler(self, total_orbits, burn_steps=0, thin=1):
        """
        Runs PT MCMC sampler. Results are stored in ``self.chain`` and ``self.lnlikes``.
        Results also added to ``orbitize.results.Results`` object (``self.results``)

        .. Note:: Can be run multiple times if you want to pause and inspect things.
            Each call will continue from the end state of the last execution.

        Args:
            total_orbits (int): total number of accepted possible
                orbits that are desired. This equals
                ``num_steps_per_walker`` x ``num_walkers``
            burn_steps (int): optional paramter to tell sampler
                to discard certain number of steps at the beginning
            thin (int): factor to thin the steps of each walker
                by to remove correlations in the walker steps

        Returns:
            ``emcee.sampler`` object: the sampler used to run the MCMC
        """

        if self.use_pt:
            sampler = ptemcee.Sampler(
                self.num_walkers, self.num_params, self._logl, orbitize.priors.all_lnpriors,
                ntemps=self.num_temps, threads=self.num_threads, logpargs=[self.priors,]
            )
        else:
            sampler = emcee.EnsembleSampler(
                self.num_walkers, self.num_params, self._logl,
                threads=self.num_threads, kwargs={'include_logp' : True}
            )

        for pos, lnprob, lnlike in sampler.sample(self.curr_pos, iterations=burn_steps, thin=thin):
            pass

        sampler.reset()
        try:
            self.curr_pos = pos
        except UnboundLocalError: # 0 step burn-in (pos is not defined)
            pass
        print('Burn in complete')
        
        nsteps = int(np.ceil(total_orbits / self.num_walkers))
        
        assert (nsteps > 0), 'Total_orbits must be greater than num_walkers.'

        i=0
        for pos, lnprob, lnlike in sampler.sample(p0=self.curr_pos, iterations=nsteps, thin=thin):
            i+=1
            # print progress statement
            if i%5==0:
                print(str(i)+'/'+str(nsteps)+' steps completed',end='\r')
        print('')

        self.curr_pos = pos
        
        # TODO: Need something here to pick out temperatures, just using lowest one for now
        self.chain = sampler.chain

        if self.use_pt:
            self.post = sampler.flatchain[0,:,:]
            self.lnlikes = sampler.logprobability[0,:,:].flatten() # should also be picking out the lowest temperature logps
            self.lnlikes_alltemps = sampler.logprobability
        else:
            self.post = sampler.flatchain
            self.lnlikes = sampler.lnprobability

        # include fixed parameters in posterior
        self.post = self._fill_in_fixed_params(self.post)
        
        self.results.add_samples(self.post,self.lnlikes)

        print('Run complete')
        
        return sampler
=======
from __future__ import print_function
import numpy as np
import astropy.units as u
import astropy.constants as consts
import sys
import abc

import emcee
import ptemcee

import orbitize.lnlike
import orbitize.priors
import orbitize.kepler
from orbitize.system import radec2seppa
import orbitize.results

# Python 2 & 3 handle ABCs differently
if sys.version_info[0] < 3:
    ABC = abc.ABCMeta('ABC', (), {})
else:
    ABC = abc.ABC

class Sampler(ABC):
    """
    Abstract base class for sampler objects.
    All sampler objects should inherit from this class.

    Written: Sarah Blunt, 2018
    """

    def __init__(self, system, like='chi2_lnlike', custom_lnlike=None):
        self.system = system

        # check if `like` is a string or a function
        if callable(like):
            self.lnlike = like
        else:
            self.lnlike = getattr(orbitize.lnlike, like)

        self.custom_lnlike = custom_lnlike

    @abc.abstractmethod
    def run_sampler(self, total_orbits):
        pass

    def _logl(self, params):
        """
        log likelihood function that interfaces with the orbitize objects
        Comptues the sum of the log likelihoods of the data given the input model

        Args:
            params (np.array of float): RxM array
                of fitting parameters, where R is the number of
                parameters being fit, and M is the number of orbits
                we need model predictions for. Must be in the same order
                documented in System() above. If M=1, this can be a 1d array.

        Returns:
            lnlikes (float): sum of all log likelihoods of the data given input model

        """
        # compute the model based on system params
        model = self.system.compute_model(params)

        # fold data/errors to match model output shape. In particualr, quant1/quant2 are interleaved
        data = np.array([self.system.data_table['quant1'], self.system.data_table['quant2']]).T
        errs = np.array([self.system.data_table['quant1_err'], self.system.data_table['quant2_err']]).T

        # TODO: THIS ONLY WORKS FOR 1 PLANET. Make this a for loop to work for multiple planets.
        seppa_indices = np.union1d(self.system.seppa[0], self.system.seppa[1])

        # compute lnlike
        lnlikes =  self.lnlike(data, errs, model, seppa_indices)

        # return sum of lnlikes (aka product of likeliehoods)
        lnlikes_sum = np.nansum(lnlikes, axis=(0,1))

        if self.custom_lnlike is not None:
            lnlikes_sum += self.custom_lnlike(params)

        return lnlikes_sum


class OFTI(Sampler):
    """
    OFTI Sampler

    Args:
        like (string): name of likelihood function in ``lnlike.py``
        system (system.System): ``system.System`` object
        custom_lnlike (func): ability to include an addition custom likelihood function in the fit.
            the function looks like ``clnlikes = custon_lnlike(params)`` where ``params is a RxM array
            of fitting parameters, where R is the number of orbital paramters (can be passed in system.compute_model()),
            and M is the number of orbits we need model predictions for. It returns ``clnlikes`` which is an array of
            length M, or it can be a single float if M = 1.

    Written: Isabel Angelo, Sarah Blunt, Logan Pearce, 2018
    """
    def __init__(self, system, like='chi2_lnlike', custom_lnlike=None):

        super(OFTI, self).__init__(system, like=like, custom_lnlike=custom_lnlike)

        # compute priors and columns containing ra/dec and sep/pa
        self.priors = self.system.sys_priors

        # convert RA/Dec rows to sep/PA
        body_num = 1 # the first planet; MODIFY THIS LATER FOR MULTIPLE PLANETS
        if len(self.system.radec[body_num]) > 0:
            print('Converting ra/dec data points in data_table to sep/pa. Original data are stored in input_table.')
            self.system.convert_data_table_radec2seppa(body_num=body_num)

        # these are of type astropy.table.column
        self.sep_observed = self.system.data_table[:]['quant1'].copy()
        self.pa_observed = self.system.data_table[:]['quant2'].copy()
        self.sep_err = self.system.data_table[:]['quant1_err'].copy()
        self.pa_err = self.system.data_table[:]['quant2_err'].copy()

        ### this is OK, ONLY IF we are only using self.epochs for computing RA/Dec from Keplerian elements
        self.epochs = np.array(self.system.data_table['epoch']) - self.system.tau_ref_epoch

        # choose scale-and-rotate epoch
        self.epoch_idx = np.argmin(self.sep_err) # epoch with smallest error

        # create an empty results object
        self.results = orbitize.results.Results(
            sampler_name = self.__class__.__name__,
            post = None,
            lnlike = None,
            tau_ref_epoch=self.system.tau_ref_epoch
        )

    def prepare_samples(self, num_samples):
        """
        Prepare some orbits for rejection sampling. This draws random orbits
        from priors, and performs scale & rotate.

        Args:
            num_samples (int): number of orbits to draw and scale & rotate for
                OFTI to run rejection sampling on

        Return:
            np.array: array of prepared samples. The first dimension has size of
            num_samples. This should be passed into ``OFTI.reject()``
        """

        # TODO: modify to work for multi-planet systems

        # generate sample orbits
        samples = np.empty([len(self.priors), num_samples])
        for i in range(len(self.priors)):
            if hasattr(self.priors[i], "draw_samples"):
                samples[i, :] = self.priors[i].draw_samples(num_samples)
            else: # param is fixed & has no prior
                samples[i, :] = self.priors[i] * np.ones(num_samples)

        sma, ecc, inc, argp, lan, tau, plx, mtot = [s for s in samples]

        period_prescale = np.sqrt(
            4*np.pi**2*(sma*u.AU)**3/(consts.G*(mtot*u.Msun))
        )
        period_prescale = period_prescale.to(u.day).value
        meananno = self.epochs[self.epoch_idx]/period_prescale - tau

        # compute sep/PA of generated orbits
        ra, dec, vc = orbitize.kepler.calc_orbit(
            self.epochs[self.epoch_idx], sma, ecc, inc, argp, lan, tau, plx, mtot
        )
        sep, pa = orbitize.system.radec2seppa(ra, dec) # sep[mas], PA[deg]

        # generate Gaussian offsets from observational uncertainties
        sep_offset = np.random.normal(
            0, self.sep_err[self.epoch_idx], size=num_samples
        )
        pa_offset =  np.random.normal(
            0, self.pa_err[self.epoch_idx], size=num_samples
        )

        # calculate correction factors
        sma_corr = (sep_offset + self.sep_observed[self.epoch_idx])/sep
        lan_corr = (pa_offset + self.pa_observed[self.epoch_idx] - pa)

        # perform scale-and-rotate
        sma *= sma_corr # [AU]
        lan += np.radians(lan_corr) # [rad]
        lan = lan % (2*np.pi)

        period_new = np.sqrt(
            4*np.pi**2*(sma*u.AU)**3/(consts.G*(mtot*u.Msun))
        )
        period_new = period_new.to(u.day).value

        tau = (self.epochs[self.epoch_idx]/period_new - meananno) % 1

        # updates samples with new values of sma, pan, tau
        samples[0,:] = sma
        samples[4,:] = lan
        samples[5,:] = tau

        return samples


    def reject(self, samples):
        """
        Runs rejection sampling on some prepared samples.

        Args:
            samples (np.array): array of prepared samples. The first dimension \
                has size ``num_samples``. This should be the output of \
                ``prepare_samples()``.

        Return:
            tuple:

                np.array: a subset of ``samples`` that are accepted based on the
                data.

                np.array: the log likelihood values of the accepted orbits.

        """
        lnp = self._logl(samples)

        # reject orbits with probability less than a uniform random number
        random_samples = np.log(np.random.random(len(lnp)))
        saved_orbit_idx = np.where(lnp > random_samples)[0]
        saved_orbits = np.array([samples[:,i] for i in saved_orbit_idx])
        lnlikes = np.array([lnp[i] for i in saved_orbit_idx])

        return saved_orbits, lnlikes


    def run_sampler(self, total_orbits, num_samples=10000):
        """
        Runs OFTI until we get the number of total accepted orbits we want.

        Args:
            total_orbits (int): total number of accepted orbits desired by user
            num_samples (int): number of orbits to prepare for OFTI to run
                rejection sampling on

        Return:
            output_orbits (np.array): array of accepted orbits. First dimension
            has size ``total_orbits``.
        """

        n_orbits_saved = 0
        output_orbits = np.empty((total_orbits, len(self.priors)))
        output_lnlikes = np.empty(total_orbits)

        # add orbits to `output_orbits` until `total_orbits` are saved
        while n_orbits_saved < total_orbits:
            samples = self.prepare_samples(num_samples)
            accepted_orbits, lnlikes = self.reject(samples)

            if len(accepted_orbits)==0:
                pass
            else:
                n_accepted = len(accepted_orbits)
                maxindex2save = np.min([n_accepted, total_orbits - n_orbits_saved])

                output_orbits[n_orbits_saved : n_orbits_saved+n_accepted] = accepted_orbits[0:maxindex2save]
                output_lnlikes[n_orbits_saved : n_orbits_saved+n_accepted] = lnlikes[0:maxindex2save]
                n_orbits_saved += maxindex2save

                # print progress statement
                print(str(n_orbits_saved)+'/'+str(total_orbits)+' orbits found',end='\r')

        self.results.add_samples(
            np.array(output_orbits),
            output_lnlikes
        )

        return np.array(output_orbits)


class MCMC(Sampler):
    """
    MCMC sampler. Supports either parallel tempering or just regular MCMC. Parallel tempering will be run if ``num_temps`` > 1
    Parallel-Tempered MCMC Sampler uses ptemcee, a fork of the emcee Affine-infariant sampler
    Affine-Invariant Ensemble MCMC Sampler uses emcee.

    .. Warning:: may not work well for multi-modal distributions

    Args:
        system (system.System): system.System object
        num_temps (int): number of temperatures to run the sampler at. Parallel tempering will be
            used if num_temps > 1 (default=20)
        num_walkers (int): number of walkers at each temperature (default=1000)
        num_threads (int): number of threads to use for parallelization (default=1)
        like (str): name of likelihood function in ``lnlike.py``
        custom_lnlike (func): ability to include an addition custom likelihood function in the fit.
            the function looks like ``clnlikes = custon_lnlike(params)`` where ``params is a RxM array
            of fitting parameters, where R is the number of orbital paramters (can be passed in system.compute_model()),
            and M is the number of orbits we need model predictions for. It returns ``clnlikes`` which is an array of
            length M, or it can be a single float if M = 1.

    Written: Jason Wang, Henry Ngo, 2018
    """
    def __init__(self, system, num_temps=20, num_walkers=1000, num_threads=1, like='chi2_lnlike', custom_lnlike=None):

        super(MCMC, self).__init__(system, like=like, custom_lnlike=custom_lnlike)

        self.num_temps = num_temps
        self.num_walkers = num_walkers
        self.num_threads = num_threads

        # create an empty results object
        self.results = orbitize.results.Results(
            sampler_name = self.__class__.__name__,
            post = None,
            lnlike = None,
            tau_ref_epoch=system.tau_ref_epoch
        )

        if self.num_temps > 1:
            self.use_pt = True
        else:
            self.use_pt = False
            self.num_temps = 1

        # get priors from the system class. need to remove and record fixed priors
        self.priors = []
        self.fixed_params = []
        for i, prior in enumerate(system.sys_priors):

            # check for fixed parameters
            if not hasattr(prior, "draw_samples"):
                self.fixed_params.append((i, prior))
            else:
                self.priors.append(prior)

        # initialize walkers initial postions
        self.num_params = len(self.priors)
        init_positions = []
        for prior in self.priors:
            # draw them uniformly becase we don't know any better right now
            # TODO: be smarter in the future
            random_init = prior.draw_samples(num_walkers*self.num_temps)
            if self.num_temps > 1:
                random_init = random_init.reshape([self.num_temps, num_walkers])

            init_positions.append(random_init)

        # save this as the current position for the walkers
        if self.use_pt:
            # make this an numpy array, but combine the parameters into a shape of (ntemps, nwalkers, nparams)
            # we currently have a list of [ntemps, nwalkers] with nparam arrays. We need to make nparams the third dimension
            self.curr_pos = np.dstack(init_positions)
        else:
            # make this an numpy array, but combine the parameters into a shape of (nwalkers, nparams)
            # we currently have a list of arrays where each entry is num_walkers prior draws for each parameter
            # We need to make nparams the second dimension, so we have to transpose the stacked array
            self.curr_pos = np.stack(init_positions).T



    def _fill_in_fixed_params(self, sampled_params):
        """
        Fills in the missing parameters from the chain that aren't being sampeld

        Args:
            sampled_params (np.array): either 1-D array of size = number of sampled params, or 2-D array of shape (num_models, num_params)

        Returns:
            full_params (np.array): same number of dimensions as sampled_params, but with num_params including the fixed parameters
        """
        if len(self.fixed_params) == 0:
            # nothing to add
            return sampled_params

        # check if 1-D or 2-D
        twodim = np.ndim(sampled_params) == 2

        # insert in params
        for index, value in self.fixed_params:
            if twodim:
                sampled_params = np.insert(sampled_params, index, value, axis=1)
            else:
                sampled_params = np.insert(sampled_params, index, value)

        return sampled_params

    def _logl(self, params, include_logp=False):
        """
        log likelihood function that interfaces with the orbitize objects
        Comptues the sum of the log likelihoods of the data given the input model

        Args:
            params (np.array of float): MxR array
                of fitting parameters, where R is the number of
                parameters being fit, and M is the number of orbits
                we need model predictions for. Must be in the same order
                documented in System() above. If M=1, this can be a 1d array.

            include_logp (bool): if True, also include log prior in this function

        Returns:
            lnlikes (float): sum of all log likelihoods of the data given input model

        """
        if include_logp:
            if np.ndim(params) == 1:
                logp = orbitize.priors.all_lnpriors(params, self.priors)
            else:
                logp = np.array([orbitize.priors.all_lnpriors(pset, self.priors) for pset in params])
        else:
            logp = 0 # don't include prior

        full_params = self._fill_in_fixed_params(params)
        if np.ndim(full_params) == 2:
            full_params = full_params.T

        return super(MCMC, self)._logl(full_params) + logp

    def run_sampler(self, total_orbits, burn_steps=0, thin=1):
        """
        Runs PT MCMC sampler. Results are stored in ``self.chain`` and ``self.lnlikes``.
        Results also added to ``orbitize.results.Results`` object (``self.results``)

        .. Note:: Can be run multiple times if you want to pause and inspect things.
            Each call will continue from the end state of the last execution.

        Args:
            total_orbits (int): total number of accepted possible
                orbits that are desired. This equals
                ``num_steps_per_walker`` x ``num_walkers``
            burn_steps (int): optional paramter to tell sampler
                to discard certain number of steps at the beginning
            thin (int): factor to thin the steps of each walker
                by to remove correlations in the walker steps

        Returns:
            ``emcee.sampler`` object: the sampler used to run the MCMC
        """

        if self.use_pt:
            sampler = ptemcee.Sampler(
                self.num_walkers, self.num_params, self._logl, orbitize.priors.all_lnpriors,
                ntemps=self.num_temps, threads=self.num_threads, logpargs=[self.priors,]
            )
        else:
            sampler = emcee.EnsembleSampler(
                self.num_walkers, self.num_params, self._logl,
                threads=self.num_threads, kwargs={'include_logp' : True}
            )

        for pos, lnprob, lnlike in sampler.sample(self.curr_pos, iterations=burn_steps, thin=thin):
            pass

        sampler.reset()
        try:
            self.curr_pos = pos
        except UnboundLocalError: # 0 step burn-in (pos is not defined)
            pass
        print('Burn in complete')

        nsteps = int(np.ceil(total_orbits / self.num_walkers))

        assert (nsteps > 0), 'Total_orbits must be greater than num_walkers.'

        i=0
        for pos, lnprob, lnlike in sampler.sample(p0=self.curr_pos, iterations=nsteps, thin=thin):
            i+=1
            # print progress statement
            if i%5==0:
                print(str(i)+'/'+str(nsteps)+' steps completed',end='\r')
        print('')

        self.curr_pos = pos

        # TODO: Need something here to pick out temperatures, just using lowest one for now
        self.chain = sampler.chain

        if self.use_pt:
            self.post = sampler.flatchain[0,:,:]
            self.lnlikes = sampler.logprobability[0,:,:].flatten() # should also be picking out the lowest temperature logps
            self.lnlikes_alltemps = sampler.logprobability
        else:
            self.post = sampler.flatchain
            self.lnlikes = sampler.lnprobability

        # include fixed parameters in posterior
        self.post = self._fill_in_fixed_params(self.post)

        self.results.add_samples(self.post,self.lnlikes)

        print('Run complete')

        return sampler
>>>>>>> a8bee563
<|MERGE_RESOLUTION|>--- conflicted
+++ resolved
@@ -1,991 +1,488 @@
-<<<<<<< HEAD
-from __future__ import print_function
-import numpy as np
-import astropy.units as u
-import astropy.constants as consts
-import sys
-import abc
-
-import emcee
-import ptemcee
-
-import orbitize.lnlike
-import orbitize.priors
-import orbitize.kepler
-from orbitize.system import radec2seppa
-import orbitize.results
-
-# Python 2 & 3 handle ABCs differently
-if sys.version_info[0] < 3:
-    ABC = abc.ABCMeta('ABC', (), {})
-else:
-    ABC = abc.ABC
-
-class Sampler(ABC):
-    """
-    Abstract base class for sampler objects.
-    All sampler objects should inherit from this class.
-
-    Written: Sarah Blunt, 2018
-    """
-
-    def __init__(self, system, like='chi2_lnlike', custom_lnlike=None):
-        self.system = system
-
-        # check if `like` is a string or a function
-        if callable(like):
-            self.lnlike = like
-        else:
-            self.lnlike = getattr(orbitize.lnlike, like)
-
-        self.custom_lnlike = custom_lnlike
-
-    @abc.abstractmethod
-    def run_sampler(self, total_orbits):
-        pass
-
-    def _logl(self, params):
-        """
-        log likelihood function that interfaces with the orbitize objects
-        Comptues the sum of the log likelihoods of the data given the input model
-
-        Args:
-            params (np.array of float): RxM array
-                of fitting parameters, where R is the number of
-                parameters being fit, and M is the number of orbits
-                we need model predictions for. Must be in the same order
-                documented in System() above. If M=1, this can be a 1d array.
-
-        Returns:
-            lnlikes (float): sum of all log likelihoods of the data given input model
-
-        """
-        # compute the model based on system params
-        model = self.system.compute_model(params)
-
-        # fold data/errors to match model output shape. In particualr, quant1/quant2 are interleaved
-        data = np.array([self.system.data_table['quant1'], self.system.data_table['quant2']]).T
-        errs = np.array([self.system.data_table['quant1_err'], self.system.data_table['quant2_err']]).T
-
-        # specifiy which indices are sep/pa to handle angle wrapping
-        seppa_indices = self.system.all_seppa
-
-        # compute lnlike
-        lnlikes =  self.lnlike(data, errs, model, seppa_indices)
-
-        # return sum of lnlikes (aka product of likeliehoods)
-        lnlikes_sum = np.nansum(lnlikes, axis=(0,1))
-
-        if self.custom_lnlike is not None:
-            lnlikes_sum += self.custom_lnlike(params)
-
-        return lnlikes_sum
-
-
-class OFTI(Sampler):
-    """
-    OFTI Sampler
-
-    Args:
-        like (string): name of likelihood function in ``lnlike.py``
-        system (system.System): ``system.System`` object
-        custom_lnlike (func): ability to include an addition custom likelihood function in the fit. 
-            the function looks like ``clnlikes = custon_lnlike(params)`` where ``params is a RxM array
-            of fitting parameters, where R is the number of orbital paramters (can be passed in system.compute_model()), 
-            and M is the number of orbits we need model predictions for. It returns ``clnlikes`` which is an array of
-            length M, or it can be a single float if M = 1. 
-
-    Written: Isabel Angelo, Sarah Blunt, Logan Pearce, 2018
-    """
-    def __init__(self, system, like='chi2_lnlike', custom_lnlike=None):
-
-        super(OFTI, self).__init__(system, like=like, custom_lnlike=custom_lnlike)
-
-        # compute priors and columns containing ra/dec and sep/pa
-        self.priors = self.system.sys_priors
-        self.radec_idx = self.system.radec[1]
-        self.seppa_idx = self.system.seppa[1]
-        
-        # store input table and table with values used by OFTI
-        self.input_table = self.system.data_table
-        self.data_table = self.system.data_table.copy()
-
-        # these are of type astropy.table.column
-        self.sep_observed = self.data_table[:]['quant1'].copy()
-        self.pa_observed = self.data_table[:]['quant2'].copy()
-        self.sep_err = self.data_table[:]['quant1_err'].copy()
-        self.pa_err = self.data_table[:]['quant2_err'].copy()
-
-        # convert RA/Dec rows to sep/PA
-        if len(self.radec_idx) > 0:
-            print('Converting ra/dec data points in data_table to sep/pa. Original data are stored in input_table.')
-                
-        for i in self.radec_idx:
-            self.sep_observed[i], self.pa_observed[i] = radec2seppa(
-                self.sep_observed[i], self.pa_observed[i]
-            )
-            self.sep_err[i], self.pa_err[i] = radec2seppa(
-                self.sep_err[i], self.pa_err[i]
-            )
-
-        ### this is OK, ONLY IF we are only using self.epochs for computing RA/Dec from Keplerian elements
-        self.epochs = np.array(self.data_table['epoch']) - self.system.tau_ref_epoch 
-
-        # choose scale-and-rotate epoch
-        self.epoch_idx = np.argmin(self.sep_err) # epoch with smallest error
-
-        # create an empty results object
-        self.results = orbitize.results.Results(
-            sampler_name = self.__class__.__name__,
-            post = None,
-            lnlike = None,
-            tau_ref_epoch=self.system.tau_ref_epoch
-        )
-
-    def prepare_samples(self, num_samples):
-        """
-        Prepare some orbits for rejection sampling. This draws random orbits
-        from priors, and performs scale & rotate.
-
-        Args:
-            num_samples (int): number of orbits to draw and scale & rotate for
-                OFTI to run rejection sampling on
-
-        Return:
-            np.array: array of prepared samples. The first dimension has size of
-            num_samples. This should be passed into ``OFTI.reject()``
-        """
-
-        # TODO: modify to work for multi-planet systems
-
-        # generate sample orbits
-        samples = np.empty([len(self.priors), num_samples])
-        for i in range(len(self.priors)):
-            if hasattr(self.priors[i], "draw_samples"):
-                samples[i, :] = self.priors[i].draw_samples(num_samples)
-            else: # param is fixed & has no prior
-                samples[i, :] = self.priors[i] * np.ones(num_samples)
-
-        sma, ecc, inc, argp, lan, tau, plx, mtot = [s for s in samples]
-
-        period_prescale = np.sqrt(
-            4*np.pi**2*(sma*u.AU)**3/(consts.G*(mtot*u.Msun))
-        )
-        period_prescale = period_prescale.to(u.day).value
-        meananno = self.epochs[self.epoch_idx]/period_prescale - tau
-
-        # compute sep/PA of generated orbits
-        ra, dec, vc = orbitize.kepler.calc_orbit(
-            self.epochs[self.epoch_idx], sma, ecc, inc, argp, lan, tau, plx, mtot
-        )
-        sep, pa = orbitize.system.radec2seppa(ra, dec) # sep[mas], PA[deg]
-
-        # generate Gaussian offsets from observational uncertainties
-        sep_offset = np.random.normal(
-            0, self.sep_err[self.epoch_idx], size=num_samples
-        )
-        pa_offset =  np.random.normal(
-            0, self.pa_err[self.epoch_idx], size=num_samples
-        )
-
-        # calculate correction factors
-        sma_corr = (sep_offset + self.sep_observed[self.epoch_idx])/sep
-        lan_corr = (pa_offset + self.pa_observed[self.epoch_idx] - pa)
-
-        # perform scale-and-rotate
-        sma *= sma_corr # [AU]
-        lan += np.radians(lan_corr) # [rad]
-        lan = lan % (2*np.pi)
-
-        period_new = np.sqrt(
-            4*np.pi**2*(sma*u.AU)**3/(consts.G*(mtot*u.Msun))
-        )
-        period_new = period_new.to(u.day).value
-
-        tau = (self.epochs[self.epoch_idx]/period_new - meananno) % 1
-
-        # updates samples with new values of sma, pan, tau
-        samples[0,:] = sma
-        samples[4,:] = lan
-        samples[5,:] = tau
-
-        return samples
-
-
-    def reject(self, samples):
-        """
-        Runs rejection sampling on some prepared samples.
-
-        Args:
-            samples (np.array): array of prepared samples. The first dimension \
-                has size ``num_samples``. This should be the output of \
-                ``prepare_samples()``.
-
-        Return:
-            tuple:
-
-                np.array: a subset of ``samples`` that are accepted based on the
-                data.
-
-                np.array: the log likelihood values of the accepted orbits.
-
-        """
-        lnp = self._logl(samples)
-
-        # reject orbits with probability less than a uniform random number
-        random_samples = np.log(np.random.random(len(lnp)))
-        saved_orbit_idx = np.where(lnp > random_samples)[0]
-        saved_orbits = np.array([samples[:,i] for i in saved_orbit_idx])
-        lnlikes = np.array([lnp[i] for i in saved_orbit_idx])
-
-        return saved_orbits, lnlikes
-
-
-    def run_sampler(self, total_orbits, num_samples=10000):
-        """
-        Runs OFTI until we get the number of total accepted orbits we want.
-
-        Args:
-            total_orbits (int): total number of accepted orbits desired by user
-            num_samples (int): number of orbits to prepare for OFTI to run
-                rejection sampling on
-
-        Return:
-            output_orbits (np.array): array of accepted orbits. First dimension
-            has size ``total_orbits``.
-        """
-
-        n_orbits_saved = 0
-        output_orbits = np.empty((total_orbits, len(self.priors)))
-        output_lnlikes = np.empty(total_orbits)
-
-        # add orbits to `output_orbits` until `total_orbits` are saved
-        while n_orbits_saved < total_orbits:
-            samples = self.prepare_samples(num_samples)
-            accepted_orbits, lnlikes = self.reject(samples)
-
-            if len(accepted_orbits)==0:
-                pass
-            else:
-                n_accepted = len(accepted_orbits)
-                maxindex2save = np.min([n_accepted, total_orbits - n_orbits_saved])
-
-                output_orbits[n_orbits_saved : n_orbits_saved+n_accepted] = accepted_orbits[0:maxindex2save]
-                output_lnlikes[n_orbits_saved : n_orbits_saved+n_accepted] = lnlikes[0:maxindex2save]
-                n_orbits_saved += maxindex2save
-
-                # print progress statement
-                print(str(n_orbits_saved)+'/'+str(total_orbits)+' orbits found',end='\r')
-
-        self.results.add_samples(
-            np.array(output_orbits),
-            output_lnlikes
-        )
-
-        return np.array(output_orbits)
-
-
-class MCMC(Sampler):
-    """
-    MCMC sampler. Supports either parallel tempering or just regular MCMC. Parallel tempering will be run if ``num_temps`` > 1
-    Parallel-Tempered MCMC Sampler uses ptemcee, a fork of the emcee Affine-infariant sampler
-    Affine-Invariant Ensemble MCMC Sampler uses emcee. 
-
-    .. Warning:: may not work well for multi-modal distributions
-
-    Args:
-        system (system.System): system.System object
-        num_temps (int): number of temperatures to run the sampler at. Parallel tempering will be
-            used if num_temps > 1 (default=20)
-        num_walkers (int): number of walkers at each temperature (default=1000)
-        num_threads (int): number of threads to use for parallelization (default=1)
-        like (str): name of likelihood function in ``lnlike.py``
-        custom_lnlike (func): ability to include an addition custom likelihood function in the fit. 
-            the function looks like ``clnlikes = custon_lnlike(params)`` where ``params is a RxM array
-            of fitting parameters, where R is the number of orbital paramters (can be passed in system.compute_model()), 
-            and M is the number of orbits we need model predictions for. It returns ``clnlikes`` which is an array of
-            length M, or it can be a single float if M = 1. 
-
-    Written: Jason Wang, Henry Ngo, 2018
-    """
-    def __init__(self, system, num_temps=20, num_walkers=1000, num_threads=1, like='chi2_lnlike', custom_lnlike=None):
-
-        super(MCMC, self).__init__(system, like=like, custom_lnlike=custom_lnlike)
-
-        self.num_temps = num_temps
-        self.num_walkers = num_walkers
-        self.num_threads = num_threads
-
-        # create an empty results object
-        self.results = orbitize.results.Results(
-            sampler_name = self.__class__.__name__,
-            post = None,
-            lnlike = None,
-            tau_ref_epoch=system.tau_ref_epoch
-        )
-
-        if self.num_temps > 1:
-            self.use_pt = True
-        else:
-            self.use_pt = False
-            self.num_temps = 1
-
-        # get priors from the system class. need to remove and record fixed priors
-        self.priors = []
-        self.fixed_params = []
-        for i, prior in enumerate(system.sys_priors):
-
-            # check for fixed parameters
-            if not hasattr(prior, "draw_samples"):
-                self.fixed_params.append((i, prior))
-            else:
-                self.priors.append(prior)
-
-        # initialize walkers initial postions
-        self.num_params = len(self.priors)
-        init_positions = []
-        for prior in self.priors:
-            # draw them uniformly becase we don't know any better right now
-            # TODO: be smarter in the future
-            random_init = prior.draw_samples(num_walkers*self.num_temps)
-            if self.num_temps > 1:
-                random_init = random_init.reshape([self.num_temps, num_walkers])
-
-            init_positions.append(random_init)
-
-        # save this as the current position for the walkers
-        if self.use_pt:
-            # make this an numpy array, but combine the parameters into a shape of (ntemps, nwalkers, nparams)
-            # we currently have a list of [ntemps, nwalkers] with nparam arrays. We need to make nparams the third dimension
-            self.curr_pos = np.dstack(init_positions)
-        else:
-            # make this an numpy array, but combine the parameters into a shape of (nwalkers, nparams)
-            # we currently have a list of arrays where each entry is num_walkers prior draws for each parameter
-            # We need to make nparams the second dimension, so we have to transpose the stacked array
-            self.curr_pos = np.stack(init_positions).T
-
-
-
-    def _fill_in_fixed_params(self, sampled_params):
-        """
-        Fills in the missing parameters from the chain that aren't being sampeld
-
-        Args:
-            sampled_params (np.array): either 1-D array of size = number of sampled params, or 2-D array of shape (num_models, num_params)
-
-        Returns:
-            full_params (np.array): same number of dimensions as sampled_params, but with num_params including the fixed parameters
-        """
-        if len(self.fixed_params) == 0:
-            # nothing to add
-            return sampled_params
-
-        # check if 1-D or 2-D
-        twodim = np.ndim(sampled_params) == 2
-
-        # insert in params
-        for index, value in self.fixed_params:
-            if twodim:
-                sampled_params = np.insert(sampled_params, index, value, axis=1)
-            else:
-                sampled_params = np.insert(sampled_params, index, value)
-
-        return sampled_params
-
-    def _logl(self, params, include_logp=False):
-        """
-        log likelihood function that interfaces with the orbitize objects
-        Comptues the sum of the log likelihoods of the data given the input model
-
-        Args:
-            params (np.array of float): MxR array
-                of fitting parameters, where R is the number of
-                parameters being fit, and M is the number of orbits
-                we need model predictions for. Must be in the same order
-                documented in System() above. If M=1, this can be a 1d array.
-
-            include_logp (bool): if True, also include log prior in this function
-
-        Returns:
-            lnlikes (float): sum of all log likelihoods of the data given input model
-
-        """
-        if include_logp:
-            if np.ndim(params) == 1:
-                logp = orbitize.priors.all_lnpriors(params, self.priors)
-            else:
-                logp = np.array([orbitize.priors.all_lnpriors(pset, self.priors) for pset in params])
-        else:
-            logp = 0 # don't include prior
-
-        full_params = self._fill_in_fixed_params(params)
-        if np.ndim(full_params) == 2:
-            full_params = full_params.T
-
-        return super(MCMC, self)._logl(full_params) + logp
-
-    def run_sampler(self, total_orbits, burn_steps=0, thin=1):
-        """
-        Runs PT MCMC sampler. Results are stored in ``self.chain`` and ``self.lnlikes``.
-        Results also added to ``orbitize.results.Results`` object (``self.results``)
-
-        .. Note:: Can be run multiple times if you want to pause and inspect things.
-            Each call will continue from the end state of the last execution.
-
-        Args:
-            total_orbits (int): total number of accepted possible
-                orbits that are desired. This equals
-                ``num_steps_per_walker`` x ``num_walkers``
-            burn_steps (int): optional paramter to tell sampler
-                to discard certain number of steps at the beginning
-            thin (int): factor to thin the steps of each walker
-                by to remove correlations in the walker steps
-
-        Returns:
-            ``emcee.sampler`` object: the sampler used to run the MCMC
-        """
-
-        if self.use_pt:
-            sampler = ptemcee.Sampler(
-                self.num_walkers, self.num_params, self._logl, orbitize.priors.all_lnpriors,
-                ntemps=self.num_temps, threads=self.num_threads, logpargs=[self.priors,]
-            )
-        else:
-            sampler = emcee.EnsembleSampler(
-                self.num_walkers, self.num_params, self._logl,
-                threads=self.num_threads, kwargs={'include_logp' : True}
-            )
-
-        for pos, lnprob, lnlike in sampler.sample(self.curr_pos, iterations=burn_steps, thin=thin):
-            pass
-
-        sampler.reset()
-        try:
-            self.curr_pos = pos
-        except UnboundLocalError: # 0 step burn-in (pos is not defined)
-            pass
-        print('Burn in complete')
-        
-        nsteps = int(np.ceil(total_orbits / self.num_walkers))
-        
-        assert (nsteps > 0), 'Total_orbits must be greater than num_walkers.'
-
-        i=0
-        for pos, lnprob, lnlike in sampler.sample(p0=self.curr_pos, iterations=nsteps, thin=thin):
-            i+=1
-            # print progress statement
-            if i%5==0:
-                print(str(i)+'/'+str(nsteps)+' steps completed',end='\r')
-        print('')
-
-        self.curr_pos = pos
-        
-        # TODO: Need something here to pick out temperatures, just using lowest one for now
-        self.chain = sampler.chain
-
-        if self.use_pt:
-            self.post = sampler.flatchain[0,:,:]
-            self.lnlikes = sampler.logprobability[0,:,:].flatten() # should also be picking out the lowest temperature logps
-            self.lnlikes_alltemps = sampler.logprobability
-        else:
-            self.post = sampler.flatchain
-            self.lnlikes = sampler.lnprobability
-
-        # include fixed parameters in posterior
-        self.post = self._fill_in_fixed_params(self.post)
-        
-        self.results.add_samples(self.post,self.lnlikes)
-
-        print('Run complete')
-        
-        return sampler
-=======
-from __future__ import print_function
-import numpy as np
-import astropy.units as u
-import astropy.constants as consts
-import sys
-import abc
-
-import emcee
-import ptemcee
-
-import orbitize.lnlike
-import orbitize.priors
-import orbitize.kepler
-from orbitize.system import radec2seppa
-import orbitize.results
-
-# Python 2 & 3 handle ABCs differently
-if sys.version_info[0] < 3:
-    ABC = abc.ABCMeta('ABC', (), {})
-else:
-    ABC = abc.ABC
-
-class Sampler(ABC):
-    """
-    Abstract base class for sampler objects.
-    All sampler objects should inherit from this class.
-
-    Written: Sarah Blunt, 2018
-    """
-
-    def __init__(self, system, like='chi2_lnlike', custom_lnlike=None):
-        self.system = system
-
-        # check if `like` is a string or a function
-        if callable(like):
-            self.lnlike = like
-        else:
-            self.lnlike = getattr(orbitize.lnlike, like)
-
-        self.custom_lnlike = custom_lnlike
-
-    @abc.abstractmethod
-    def run_sampler(self, total_orbits):
-        pass
-
-    def _logl(self, params):
-        """
-        log likelihood function that interfaces with the orbitize objects
-        Comptues the sum of the log likelihoods of the data given the input model
-
-        Args:
-            params (np.array of float): RxM array
-                of fitting parameters, where R is the number of
-                parameters being fit, and M is the number of orbits
-                we need model predictions for. Must be in the same order
-                documented in System() above. If M=1, this can be a 1d array.
-
-        Returns:
-            lnlikes (float): sum of all log likelihoods of the data given input model
-
-        """
-        # compute the model based on system params
-        model = self.system.compute_model(params)
-
-        # fold data/errors to match model output shape. In particualr, quant1/quant2 are interleaved
-        data = np.array([self.system.data_table['quant1'], self.system.data_table['quant2']]).T
-        errs = np.array([self.system.data_table['quant1_err'], self.system.data_table['quant2_err']]).T
-
-        # TODO: THIS ONLY WORKS FOR 1 PLANET. Make this a for loop to work for multiple planets.
-        seppa_indices = np.union1d(self.system.seppa[0], self.system.seppa[1])
-
-        # compute lnlike
-        lnlikes =  self.lnlike(data, errs, model, seppa_indices)
-
-        # return sum of lnlikes (aka product of likeliehoods)
-        lnlikes_sum = np.nansum(lnlikes, axis=(0,1))
-
-        if self.custom_lnlike is not None:
-            lnlikes_sum += self.custom_lnlike(params)
-
-        return lnlikes_sum
-
-
-class OFTI(Sampler):
-    """
-    OFTI Sampler
-
-    Args:
-        like (string): name of likelihood function in ``lnlike.py``
-        system (system.System): ``system.System`` object
-        custom_lnlike (func): ability to include an addition custom likelihood function in the fit.
-            the function looks like ``clnlikes = custon_lnlike(params)`` where ``params is a RxM array
-            of fitting parameters, where R is the number of orbital paramters (can be passed in system.compute_model()),
-            and M is the number of orbits we need model predictions for. It returns ``clnlikes`` which is an array of
-            length M, or it can be a single float if M = 1.
-
-    Written: Isabel Angelo, Sarah Blunt, Logan Pearce, 2018
-    """
-    def __init__(self, system, like='chi2_lnlike', custom_lnlike=None):
-
-        super(OFTI, self).__init__(system, like=like, custom_lnlike=custom_lnlike)
-
-        # compute priors and columns containing ra/dec and sep/pa
-        self.priors = self.system.sys_priors
-
-        # convert RA/Dec rows to sep/PA
-        body_num = 1 # the first planet; MODIFY THIS LATER FOR MULTIPLE PLANETS
-        if len(self.system.radec[body_num]) > 0:
-            print('Converting ra/dec data points in data_table to sep/pa. Original data are stored in input_table.')
-            self.system.convert_data_table_radec2seppa(body_num=body_num)
-
-        # these are of type astropy.table.column
-        self.sep_observed = self.system.data_table[:]['quant1'].copy()
-        self.pa_observed = self.system.data_table[:]['quant2'].copy()
-        self.sep_err = self.system.data_table[:]['quant1_err'].copy()
-        self.pa_err = self.system.data_table[:]['quant2_err'].copy()
-
-        ### this is OK, ONLY IF we are only using self.epochs for computing RA/Dec from Keplerian elements
-        self.epochs = np.array(self.system.data_table['epoch']) - self.system.tau_ref_epoch
-
-        # choose scale-and-rotate epoch
-        self.epoch_idx = np.argmin(self.sep_err) # epoch with smallest error
-
-        # create an empty results object
-        self.results = orbitize.results.Results(
-            sampler_name = self.__class__.__name__,
-            post = None,
-            lnlike = None,
-            tau_ref_epoch=self.system.tau_ref_epoch
-        )
-
-    def prepare_samples(self, num_samples):
-        """
-        Prepare some orbits for rejection sampling. This draws random orbits
-        from priors, and performs scale & rotate.
-
-        Args:
-            num_samples (int): number of orbits to draw and scale & rotate for
-                OFTI to run rejection sampling on
-
-        Return:
-            np.array: array of prepared samples. The first dimension has size of
-            num_samples. This should be passed into ``OFTI.reject()``
-        """
-
-        # TODO: modify to work for multi-planet systems
-
-        # generate sample orbits
-        samples = np.empty([len(self.priors), num_samples])
-        for i in range(len(self.priors)):
-            if hasattr(self.priors[i], "draw_samples"):
-                samples[i, :] = self.priors[i].draw_samples(num_samples)
-            else: # param is fixed & has no prior
-                samples[i, :] = self.priors[i] * np.ones(num_samples)
-
-        sma, ecc, inc, argp, lan, tau, plx, mtot = [s for s in samples]
-
-        period_prescale = np.sqrt(
-            4*np.pi**2*(sma*u.AU)**3/(consts.G*(mtot*u.Msun))
-        )
-        period_prescale = period_prescale.to(u.day).value
-        meananno = self.epochs[self.epoch_idx]/period_prescale - tau
-
-        # compute sep/PA of generated orbits
-        ra, dec, vc = orbitize.kepler.calc_orbit(
-            self.epochs[self.epoch_idx], sma, ecc, inc, argp, lan, tau, plx, mtot
-        )
-        sep, pa = orbitize.system.radec2seppa(ra, dec) # sep[mas], PA[deg]
-
-        # generate Gaussian offsets from observational uncertainties
-        sep_offset = np.random.normal(
-            0, self.sep_err[self.epoch_idx], size=num_samples
-        )
-        pa_offset =  np.random.normal(
-            0, self.pa_err[self.epoch_idx], size=num_samples
-        )
-
-        # calculate correction factors
-        sma_corr = (sep_offset + self.sep_observed[self.epoch_idx])/sep
-        lan_corr = (pa_offset + self.pa_observed[self.epoch_idx] - pa)
-
-        # perform scale-and-rotate
-        sma *= sma_corr # [AU]
-        lan += np.radians(lan_corr) # [rad]
-        lan = lan % (2*np.pi)
-
-        period_new = np.sqrt(
-            4*np.pi**2*(sma*u.AU)**3/(consts.G*(mtot*u.Msun))
-        )
-        period_new = period_new.to(u.day).value
-
-        tau = (self.epochs[self.epoch_idx]/period_new - meananno) % 1
-
-        # updates samples with new values of sma, pan, tau
-        samples[0,:] = sma
-        samples[4,:] = lan
-        samples[5,:] = tau
-
-        return samples
-
-
-    def reject(self, samples):
-        """
-        Runs rejection sampling on some prepared samples.
-
-        Args:
-            samples (np.array): array of prepared samples. The first dimension \
-                has size ``num_samples``. This should be the output of \
-                ``prepare_samples()``.
-
-        Return:
-            tuple:
-
-                np.array: a subset of ``samples`` that are accepted based on the
-                data.
-
-                np.array: the log likelihood values of the accepted orbits.
-
-        """
-        lnp = self._logl(samples)
-
-        # reject orbits with probability less than a uniform random number
-        random_samples = np.log(np.random.random(len(lnp)))
-        saved_orbit_idx = np.where(lnp > random_samples)[0]
-        saved_orbits = np.array([samples[:,i] for i in saved_orbit_idx])
-        lnlikes = np.array([lnp[i] for i in saved_orbit_idx])
-
-        return saved_orbits, lnlikes
-
-
-    def run_sampler(self, total_orbits, num_samples=10000):
-        """
-        Runs OFTI until we get the number of total accepted orbits we want.
-
-        Args:
-            total_orbits (int): total number of accepted orbits desired by user
-            num_samples (int): number of orbits to prepare for OFTI to run
-                rejection sampling on
-
-        Return:
-            output_orbits (np.array): array of accepted orbits. First dimension
-            has size ``total_orbits``.
-        """
-
-        n_orbits_saved = 0
-        output_orbits = np.empty((total_orbits, len(self.priors)))
-        output_lnlikes = np.empty(total_orbits)
-
-        # add orbits to `output_orbits` until `total_orbits` are saved
-        while n_orbits_saved < total_orbits:
-            samples = self.prepare_samples(num_samples)
-            accepted_orbits, lnlikes = self.reject(samples)
-
-            if len(accepted_orbits)==0:
-                pass
-            else:
-                n_accepted = len(accepted_orbits)
-                maxindex2save = np.min([n_accepted, total_orbits - n_orbits_saved])
-
-                output_orbits[n_orbits_saved : n_orbits_saved+n_accepted] = accepted_orbits[0:maxindex2save]
-                output_lnlikes[n_orbits_saved : n_orbits_saved+n_accepted] = lnlikes[0:maxindex2save]
-                n_orbits_saved += maxindex2save
-
-                # print progress statement
-                print(str(n_orbits_saved)+'/'+str(total_orbits)+' orbits found',end='\r')
-
-        self.results.add_samples(
-            np.array(output_orbits),
-            output_lnlikes
-        )
-
-        return np.array(output_orbits)
-
-
-class MCMC(Sampler):
-    """
-    MCMC sampler. Supports either parallel tempering or just regular MCMC. Parallel tempering will be run if ``num_temps`` > 1
-    Parallel-Tempered MCMC Sampler uses ptemcee, a fork of the emcee Affine-infariant sampler
-    Affine-Invariant Ensemble MCMC Sampler uses emcee.
-
-    .. Warning:: may not work well for multi-modal distributions
-
-    Args:
-        system (system.System): system.System object
-        num_temps (int): number of temperatures to run the sampler at. Parallel tempering will be
-            used if num_temps > 1 (default=20)
-        num_walkers (int): number of walkers at each temperature (default=1000)
-        num_threads (int): number of threads to use for parallelization (default=1)
-        like (str): name of likelihood function in ``lnlike.py``
-        custom_lnlike (func): ability to include an addition custom likelihood function in the fit.
-            the function looks like ``clnlikes = custon_lnlike(params)`` where ``params is a RxM array
-            of fitting parameters, where R is the number of orbital paramters (can be passed in system.compute_model()),
-            and M is the number of orbits we need model predictions for. It returns ``clnlikes`` which is an array of
-            length M, or it can be a single float if M = 1.
-
-    Written: Jason Wang, Henry Ngo, 2018
-    """
-    def __init__(self, system, num_temps=20, num_walkers=1000, num_threads=1, like='chi2_lnlike', custom_lnlike=None):
-
-        super(MCMC, self).__init__(system, like=like, custom_lnlike=custom_lnlike)
-
-        self.num_temps = num_temps
-        self.num_walkers = num_walkers
-        self.num_threads = num_threads
-
-        # create an empty results object
-        self.results = orbitize.results.Results(
-            sampler_name = self.__class__.__name__,
-            post = None,
-            lnlike = None,
-            tau_ref_epoch=system.tau_ref_epoch
-        )
-
-        if self.num_temps > 1:
-            self.use_pt = True
-        else:
-            self.use_pt = False
-            self.num_temps = 1
-
-        # get priors from the system class. need to remove and record fixed priors
-        self.priors = []
-        self.fixed_params = []
-        for i, prior in enumerate(system.sys_priors):
-
-            # check for fixed parameters
-            if not hasattr(prior, "draw_samples"):
-                self.fixed_params.append((i, prior))
-            else:
-                self.priors.append(prior)
-
-        # initialize walkers initial postions
-        self.num_params = len(self.priors)
-        init_positions = []
-        for prior in self.priors:
-            # draw them uniformly becase we don't know any better right now
-            # TODO: be smarter in the future
-            random_init = prior.draw_samples(num_walkers*self.num_temps)
-            if self.num_temps > 1:
-                random_init = random_init.reshape([self.num_temps, num_walkers])
-
-            init_positions.append(random_init)
-
-        # save this as the current position for the walkers
-        if self.use_pt:
-            # make this an numpy array, but combine the parameters into a shape of (ntemps, nwalkers, nparams)
-            # we currently have a list of [ntemps, nwalkers] with nparam arrays. We need to make nparams the third dimension
-            self.curr_pos = np.dstack(init_positions)
-        else:
-            # make this an numpy array, but combine the parameters into a shape of (nwalkers, nparams)
-            # we currently have a list of arrays where each entry is num_walkers prior draws for each parameter
-            # We need to make nparams the second dimension, so we have to transpose the stacked array
-            self.curr_pos = np.stack(init_positions).T
-
-
-
-    def _fill_in_fixed_params(self, sampled_params):
-        """
-        Fills in the missing parameters from the chain that aren't being sampeld
-
-        Args:
-            sampled_params (np.array): either 1-D array of size = number of sampled params, or 2-D array of shape (num_models, num_params)
-
-        Returns:
-            full_params (np.array): same number of dimensions as sampled_params, but with num_params including the fixed parameters
-        """
-        if len(self.fixed_params) == 0:
-            # nothing to add
-            return sampled_params
-
-        # check if 1-D or 2-D
-        twodim = np.ndim(sampled_params) == 2
-
-        # insert in params
-        for index, value in self.fixed_params:
-            if twodim:
-                sampled_params = np.insert(sampled_params, index, value, axis=1)
-            else:
-                sampled_params = np.insert(sampled_params, index, value)
-
-        return sampled_params
-
-    def _logl(self, params, include_logp=False):
-        """
-        log likelihood function that interfaces with the orbitize objects
-        Comptues the sum of the log likelihoods of the data given the input model
-
-        Args:
-            params (np.array of float): MxR array
-                of fitting parameters, where R is the number of
-                parameters being fit, and M is the number of orbits
-                we need model predictions for. Must be in the same order
-                documented in System() above. If M=1, this can be a 1d array.
-
-            include_logp (bool): if True, also include log prior in this function
-
-        Returns:
-            lnlikes (float): sum of all log likelihoods of the data given input model
-
-        """
-        if include_logp:
-            if np.ndim(params) == 1:
-                logp = orbitize.priors.all_lnpriors(params, self.priors)
-            else:
-                logp = np.array([orbitize.priors.all_lnpriors(pset, self.priors) for pset in params])
-        else:
-            logp = 0 # don't include prior
-
-        full_params = self._fill_in_fixed_params(params)
-        if np.ndim(full_params) == 2:
-            full_params = full_params.T
-
-        return super(MCMC, self)._logl(full_params) + logp
-
-    def run_sampler(self, total_orbits, burn_steps=0, thin=1):
-        """
-        Runs PT MCMC sampler. Results are stored in ``self.chain`` and ``self.lnlikes``.
-        Results also added to ``orbitize.results.Results`` object (``self.results``)
-
-        .. Note:: Can be run multiple times if you want to pause and inspect things.
-            Each call will continue from the end state of the last execution.
-
-        Args:
-            total_orbits (int): total number of accepted possible
-                orbits that are desired. This equals
-                ``num_steps_per_walker`` x ``num_walkers``
-            burn_steps (int): optional paramter to tell sampler
-                to discard certain number of steps at the beginning
-            thin (int): factor to thin the steps of each walker
-                by to remove correlations in the walker steps
-
-        Returns:
-            ``emcee.sampler`` object: the sampler used to run the MCMC
-        """
-
-        if self.use_pt:
-            sampler = ptemcee.Sampler(
-                self.num_walkers, self.num_params, self._logl, orbitize.priors.all_lnpriors,
-                ntemps=self.num_temps, threads=self.num_threads, logpargs=[self.priors,]
-            )
-        else:
-            sampler = emcee.EnsembleSampler(
-                self.num_walkers, self.num_params, self._logl,
-                threads=self.num_threads, kwargs={'include_logp' : True}
-            )
-
-        for pos, lnprob, lnlike in sampler.sample(self.curr_pos, iterations=burn_steps, thin=thin):
-            pass
-
-        sampler.reset()
-        try:
-            self.curr_pos = pos
-        except UnboundLocalError: # 0 step burn-in (pos is not defined)
-            pass
-        print('Burn in complete')
-
-        nsteps = int(np.ceil(total_orbits / self.num_walkers))
-
-        assert (nsteps > 0), 'Total_orbits must be greater than num_walkers.'
-
-        i=0
-        for pos, lnprob, lnlike in sampler.sample(p0=self.curr_pos, iterations=nsteps, thin=thin):
-            i+=1
-            # print progress statement
-            if i%5==0:
-                print(str(i)+'/'+str(nsteps)+' steps completed',end='\r')
-        print('')
-
-        self.curr_pos = pos
-
-        # TODO: Need something here to pick out temperatures, just using lowest one for now
-        self.chain = sampler.chain
-
-        if self.use_pt:
-            self.post = sampler.flatchain[0,:,:]
-            self.lnlikes = sampler.logprobability[0,:,:].flatten() # should also be picking out the lowest temperature logps
-            self.lnlikes_alltemps = sampler.logprobability
-        else:
-            self.post = sampler.flatchain
-            self.lnlikes = sampler.lnprobability
-
-        # include fixed parameters in posterior
-        self.post = self._fill_in_fixed_params(self.post)
-
-        self.results.add_samples(self.post,self.lnlikes)
-
-        print('Run complete')
-
-        return sampler
->>>>>>> a8bee563
+from __future__ import print_function
+import numpy as np
+import astropy.units as u
+import astropy.constants as consts
+import sys
+import abc
+
+import emcee
+import ptemcee
+
+import orbitize.lnlike
+import orbitize.priors
+import orbitize.kepler
+from orbitize.system import radec2seppa
+import orbitize.results
+
+# Python 2 & 3 handle ABCs differently
+if sys.version_info[0] < 3:
+    ABC = abc.ABCMeta('ABC', (), {})
+else:
+    ABC = abc.ABC
+
+class Sampler(ABC):
+    """
+    Abstract base class for sampler objects.
+    All sampler objects should inherit from this class.
+
+    Written: Sarah Blunt, 2018
+    """
+
+    def __init__(self, system, like='chi2_lnlike', custom_lnlike=None):
+        self.system = system
+
+        # check if `like` is a string or a function
+        if callable(like):
+            self.lnlike = like
+        else:
+            self.lnlike = getattr(orbitize.lnlike, like)
+
+        self.custom_lnlike = custom_lnlike
+
+    @abc.abstractmethod
+    def run_sampler(self, total_orbits):
+        pass
+
+    def _logl(self, params):
+        """
+        log likelihood function that interfaces with the orbitize objects
+        Comptues the sum of the log likelihoods of the data given the input model
+
+        Args:
+            params (np.array of float): RxM array
+                of fitting parameters, where R is the number of
+                parameters being fit, and M is the number of orbits
+                we need model predictions for. Must be in the same order
+                documented in System() above. If M=1, this can be a 1d array.
+
+        Returns:
+            lnlikes (float): sum of all log likelihoods of the data given input model
+
+        """
+        # compute the model based on system params
+        model = self.system.compute_model(params)
+
+        # fold data/errors to match model output shape. In particualr, quant1/quant2 are interleaved
+        data = np.array([self.system.data_table['quant1'], self.system.data_table['quant2']]).T
+        errs = np.array([self.system.data_table['quant1_err'], self.system.data_table['quant2_err']]).T
+
+        # specifiy which indices are sep/pa to handle angle wrapping
+        seppa_indices = self.system.all_seppa
+
+        # compute lnlike
+        lnlikes =  self.lnlike(data, errs, model, seppa_indices)
+
+        # return sum of lnlikes (aka product of likeliehoods)
+        lnlikes_sum = np.nansum(lnlikes, axis=(0,1))
+
+        if self.custom_lnlike is not None:
+            lnlikes_sum += self.custom_lnlike(params)
+
+        return lnlikes_sum
+
+
+class OFTI(Sampler):
+    """
+    OFTI Sampler
+
+    Args:
+        like (string): name of likelihood function in ``lnlike.py``
+        system (system.System): ``system.System`` object
+        custom_lnlike (func): ability to include an addition custom likelihood function in the fit.
+            the function looks like ``clnlikes = custon_lnlike(params)`` where ``params is a RxM array
+            of fitting parameters, where R is the number of orbital paramters (can be passed in system.compute_model()),
+            and M is the number of orbits we need model predictions for. It returns ``clnlikes`` which is an array of
+            length M, or it can be a single float if M = 1.
+
+    Written: Isabel Angelo, Sarah Blunt, Logan Pearce, 2018
+    """
+    def __init__(self, system, like='chi2_lnlike', custom_lnlike=None):
+
+        super(OFTI, self).__init__(system, like=like, custom_lnlike=custom_lnlike)
+
+        # compute priors and columns containing ra/dec and sep/pa
+        self.priors = self.system.sys_priors
+
+        # convert RA/Dec rows to sep/PA
+        body_num = 1 # the first planet; MODIFY THIS LATER FOR MULTIPLE PLANETS
+        if len(self.system.radec[body_num]) > 0:
+            print('Converting ra/dec data points in data_table to sep/pa. Original data are stored in input_table.')
+            self.system.convert_data_table_radec2seppa(body_num=body_num)
+
+        # these are of type astropy.table.column
+        self.sep_observed = self.system.data_table[:]['quant1'].copy()
+        self.pa_observed = self.system.data_table[:]['quant2'].copy()
+        self.sep_err = self.system.data_table[:]['quant1_err'].copy()
+        self.pa_err = self.system.data_table[:]['quant2_err'].copy()
+
+        ### this is OK, ONLY IF we are only using self.epochs for computing RA/Dec from Keplerian elements
+        self.epochs = np.array(self.system.data_table['epoch']) - self.system.tau_ref_epoch
+
+        # choose scale-and-rotate epoch
+        self.epoch_idx = np.argmin(self.sep_err) # epoch with smallest error
+
+        # create an empty results object
+        self.results = orbitize.results.Results(
+            sampler_name = self.__class__.__name__,
+            post = None,
+            lnlike = None,
+            tau_ref_epoch=self.system.tau_ref_epoch
+        )
+
+    def prepare_samples(self, num_samples):
+        """
+        Prepare some orbits for rejection sampling. This draws random orbits
+        from priors, and performs scale & rotate.
+
+        Args:
+            num_samples (int): number of orbits to draw and scale & rotate for
+                OFTI to run rejection sampling on
+
+        Return:
+            np.array: array of prepared samples. The first dimension has size of
+            num_samples. This should be passed into ``OFTI.reject()``
+        """
+
+        # TODO: modify to work for multi-planet systems
+
+        # generate sample orbits
+        samples = np.empty([len(self.priors), num_samples])
+        for i in range(len(self.priors)):
+            if hasattr(self.priors[i], "draw_samples"):
+                samples[i, :] = self.priors[i].draw_samples(num_samples)
+            else: # param is fixed & has no prior
+                samples[i, :] = self.priors[i] * np.ones(num_samples)
+
+        sma, ecc, inc, argp, lan, tau, plx, mtot = [s for s in samples]
+
+        period_prescale = np.sqrt(
+            4*np.pi**2*(sma*u.AU)**3/(consts.G*(mtot*u.Msun))
+        )
+        period_prescale = period_prescale.to(u.day).value
+        meananno = self.epochs[self.epoch_idx]/period_prescale - tau
+
+        # compute sep/PA of generated orbits
+        ra, dec, vc = orbitize.kepler.calc_orbit(
+            self.epochs[self.epoch_idx], sma, ecc, inc, argp, lan, tau, plx, mtot
+        )
+        sep, pa = orbitize.system.radec2seppa(ra, dec) # sep[mas], PA[deg]
+
+        # generate Gaussian offsets from observational uncertainties
+        sep_offset = np.random.normal(
+            0, self.sep_err[self.epoch_idx], size=num_samples
+        )
+        pa_offset =  np.random.normal(
+            0, self.pa_err[self.epoch_idx], size=num_samples
+        )
+
+        # calculate correction factors
+        sma_corr = (sep_offset + self.sep_observed[self.epoch_idx])/sep
+        lan_corr = (pa_offset + self.pa_observed[self.epoch_idx] - pa)
+
+        # perform scale-and-rotate
+        sma *= sma_corr # [AU]
+        lan += np.radians(lan_corr) # [rad]
+        lan = lan % (2*np.pi)
+
+        period_new = np.sqrt(
+            4*np.pi**2*(sma*u.AU)**3/(consts.G*(mtot*u.Msun))
+        )
+        period_new = period_new.to(u.day).value
+
+        tau = (self.epochs[self.epoch_idx]/period_new - meananno) % 1
+
+        # updates samples with new values of sma, pan, tau
+        samples[0,:] = sma
+        samples[4,:] = lan
+        samples[5,:] = tau
+
+        return samples
+
+
+    def reject(self, samples):
+        """
+        Runs rejection sampling on some prepared samples.
+
+        Args:
+            samples (np.array): array of prepared samples. The first dimension \
+                has size ``num_samples``. This should be the output of \
+                ``prepare_samples()``.
+
+        Return:
+            tuple:
+
+                np.array: a subset of ``samples`` that are accepted based on the
+                data.
+
+                np.array: the log likelihood values of the accepted orbits.
+
+        """
+        lnp = self._logl(samples)
+
+        # reject orbits with probability less than a uniform random number
+        random_samples = np.log(np.random.random(len(lnp)))
+        saved_orbit_idx = np.where(lnp > random_samples)[0]
+        saved_orbits = np.array([samples[:,i] for i in saved_orbit_idx])
+        lnlikes = np.array([lnp[i] for i in saved_orbit_idx])
+
+        return saved_orbits, lnlikes
+
+
+    def run_sampler(self, total_orbits, num_samples=10000):
+        """
+        Runs OFTI until we get the number of total accepted orbits we want.
+
+        Args:
+            total_orbits (int): total number of accepted orbits desired by user
+            num_samples (int): number of orbits to prepare for OFTI to run
+                rejection sampling on
+
+        Return:
+            output_orbits (np.array): array of accepted orbits. First dimension
+            has size ``total_orbits``.
+        """
+
+        n_orbits_saved = 0
+        output_orbits = np.empty((total_orbits, len(self.priors)))
+        output_lnlikes = np.empty(total_orbits)
+
+        # add orbits to `output_orbits` until `total_orbits` are saved
+        while n_orbits_saved < total_orbits:
+            samples = self.prepare_samples(num_samples)
+            accepted_orbits, lnlikes = self.reject(samples)
+
+            if len(accepted_orbits)==0:
+                pass
+            else:
+                n_accepted = len(accepted_orbits)
+                maxindex2save = np.min([n_accepted, total_orbits - n_orbits_saved])
+
+                output_orbits[n_orbits_saved : n_orbits_saved+n_accepted] = accepted_orbits[0:maxindex2save]
+                output_lnlikes[n_orbits_saved : n_orbits_saved+n_accepted] = lnlikes[0:maxindex2save]
+                n_orbits_saved += maxindex2save
+
+                # print progress statement
+                print(str(n_orbits_saved)+'/'+str(total_orbits)+' orbits found',end='\r')
+
+        self.results.add_samples(
+            np.array(output_orbits),
+            output_lnlikes
+        )
+
+        return np.array(output_orbits)
+
+
+class MCMC(Sampler):
+    """
+    MCMC sampler. Supports either parallel tempering or just regular MCMC. Parallel tempering will be run if ``num_temps`` > 1
+    Parallel-Tempered MCMC Sampler uses ptemcee, a fork of the emcee Affine-infariant sampler
+    Affine-Invariant Ensemble MCMC Sampler uses emcee.
+
+    .. Warning:: may not work well for multi-modal distributions
+
+    Args:
+        system (system.System): system.System object
+        num_temps (int): number of temperatures to run the sampler at. Parallel tempering will be
+            used if num_temps > 1 (default=20)
+        num_walkers (int): number of walkers at each temperature (default=1000)
+        num_threads (int): number of threads to use for parallelization (default=1)
+        like (str): name of likelihood function in ``lnlike.py``
+        custom_lnlike (func): ability to include an addition custom likelihood function in the fit.
+            the function looks like ``clnlikes = custon_lnlike(params)`` where ``params is a RxM array
+            of fitting parameters, where R is the number of orbital paramters (can be passed in system.compute_model()),
+            and M is the number of orbits we need model predictions for. It returns ``clnlikes`` which is an array of
+            length M, or it can be a single float if M = 1.
+
+    Written: Jason Wang, Henry Ngo, 2018
+    """
+    def __init__(self, system, num_temps=20, num_walkers=1000, num_threads=1, like='chi2_lnlike', custom_lnlike=None):
+
+        super(MCMC, self).__init__(system, like=like, custom_lnlike=custom_lnlike)
+
+        self.num_temps = num_temps
+        self.num_walkers = num_walkers
+        self.num_threads = num_threads
+
+        # create an empty results object
+        self.results = orbitize.results.Results(
+            sampler_name = self.__class__.__name__,
+            post = None,
+            lnlike = None,
+            tau_ref_epoch=system.tau_ref_epoch
+        )
+
+        if self.num_temps > 1:
+            self.use_pt = True
+        else:
+            self.use_pt = False
+            self.num_temps = 1
+
+        # get priors from the system class. need to remove and record fixed priors
+        self.priors = []
+        self.fixed_params = []
+        for i, prior in enumerate(system.sys_priors):
+
+            # check for fixed parameters
+            if not hasattr(prior, "draw_samples"):
+                self.fixed_params.append((i, prior))
+            else:
+                self.priors.append(prior)
+
+        # initialize walkers initial postions
+        self.num_params = len(self.priors)
+        init_positions = []
+        for prior in self.priors:
+            # draw them uniformly becase we don't know any better right now
+            # TODO: be smarter in the future
+            random_init = prior.draw_samples(num_walkers*self.num_temps)
+            if self.num_temps > 1:
+                random_init = random_init.reshape([self.num_temps, num_walkers])
+
+            init_positions.append(random_init)
+
+        # save this as the current position for the walkers
+        if self.use_pt:
+            # make this an numpy array, but combine the parameters into a shape of (ntemps, nwalkers, nparams)
+            # we currently have a list of [ntemps, nwalkers] with nparam arrays. We need to make nparams the third dimension
+            self.curr_pos = np.dstack(init_positions)
+        else:
+            # make this an numpy array, but combine the parameters into a shape of (nwalkers, nparams)
+            # we currently have a list of arrays where each entry is num_walkers prior draws for each parameter
+            # We need to make nparams the second dimension, so we have to transpose the stacked array
+            self.curr_pos = np.stack(init_positions).T
+
+
+
+    def _fill_in_fixed_params(self, sampled_params):
+        """
+        Fills in the missing parameters from the chain that aren't being sampeld
+
+        Args:
+            sampled_params (np.array): either 1-D array of size = number of sampled params, or 2-D array of shape (num_models, num_params)
+
+        Returns:
+            full_params (np.array): same number of dimensions as sampled_params, but with num_params including the fixed parameters
+        """
+        if len(self.fixed_params) == 0:
+            # nothing to add
+            return sampled_params
+
+        # check if 1-D or 2-D
+        twodim = np.ndim(sampled_params) == 2
+
+        # insert in params
+        for index, value in self.fixed_params:
+            if twodim:
+                sampled_params = np.insert(sampled_params, index, value, axis=1)
+            else:
+                sampled_params = np.insert(sampled_params, index, value)
+
+        return sampled_params
+
+    def _logl(self, params, include_logp=False):
+        """
+        log likelihood function that interfaces with the orbitize objects
+        Comptues the sum of the log likelihoods of the data given the input model
+
+        Args:
+            params (np.array of float): MxR array
+                of fitting parameters, where R is the number of
+                parameters being fit, and M is the number of orbits
+                we need model predictions for. Must be in the same order
+                documented in System() above. If M=1, this can be a 1d array.
+
+            include_logp (bool): if True, also include log prior in this function
+
+        Returns:
+            lnlikes (float): sum of all log likelihoods of the data given input model
+
+        """
+        if include_logp:
+            if np.ndim(params) == 1:
+                logp = orbitize.priors.all_lnpriors(params, self.priors)
+            else:
+                logp = np.array([orbitize.priors.all_lnpriors(pset, self.priors) for pset in params])
+        else:
+            logp = 0 # don't include prior
+
+        full_params = self._fill_in_fixed_params(params)
+        if np.ndim(full_params) == 2:
+            full_params = full_params.T
+
+        return super(MCMC, self)._logl(full_params) + logp
+
+    def run_sampler(self, total_orbits, burn_steps=0, thin=1):
+        """
+        Runs PT MCMC sampler. Results are stored in ``self.chain`` and ``self.lnlikes``.
+        Results also added to ``orbitize.results.Results`` object (``self.results``)
+
+        .. Note:: Can be run multiple times if you want to pause and inspect things.
+            Each call will continue from the end state of the last execution.
+
+        Args:
+            total_orbits (int): total number of accepted possible
+                orbits that are desired. This equals
+                ``num_steps_per_walker`` x ``num_walkers``
+            burn_steps (int): optional paramter to tell sampler
+                to discard certain number of steps at the beginning
+            thin (int): factor to thin the steps of each walker
+                by to remove correlations in the walker steps
+
+        Returns:
+            ``emcee.sampler`` object: the sampler used to run the MCMC
+        """
+
+        if self.use_pt:
+            sampler = ptemcee.Sampler(
+                self.num_walkers, self.num_params, self._logl, orbitize.priors.all_lnpriors,
+                ntemps=self.num_temps, threads=self.num_threads, logpargs=[self.priors,]
+            )
+        else:
+            sampler = emcee.EnsembleSampler(
+                self.num_walkers, self.num_params, self._logl,
+                threads=self.num_threads, kwargs={'include_logp' : True}
+            )
+
+        for pos, lnprob, lnlike in sampler.sample(self.curr_pos, iterations=burn_steps, thin=thin):
+            pass
+
+        sampler.reset()
+        try:
+            self.curr_pos = pos
+        except UnboundLocalError: # 0 step burn-in (pos is not defined)
+            pass
+        print('Burn in complete')
+
+        nsteps = int(np.ceil(total_orbits / self.num_walkers))
+
+        assert (nsteps > 0), 'Total_orbits must be greater than num_walkers.'
+
+        i=0
+        for pos, lnprob, lnlike in sampler.sample(p0=self.curr_pos, iterations=nsteps, thin=thin):
+            i+=1
+            # print progress statement
+            if i%5==0:
+                print(str(i)+'/'+str(nsteps)+' steps completed',end='\r')
+        print('')
+
+        self.curr_pos = pos
+
+        # TODO: Need something here to pick out temperatures, just using lowest one for now
+        self.chain = sampler.chain
+
+        if self.use_pt:
+            self.post = sampler.flatchain[0,:,:]
+            self.lnlikes = sampler.logprobability[0,:,:].flatten() # should also be picking out the lowest temperature logps
+            self.lnlikes_alltemps = sampler.logprobability
+        else:
+            self.post = sampler.flatchain
+            self.lnlikes = sampler.lnprobability
+
+        # include fixed parameters in posterior
+        self.post = self._fill_in_fixed_params(self.post)
+
+        self.results.add_samples(self.post,self.lnlikes)
+
+        print('Run complete')
+
+        return sampler