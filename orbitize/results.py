from plistlib import Data
import numpy as np
import warnings
import h5py
import copy
<<<<<<< HEAD
=======
import itertools
>>>>>>> 44f86a52

import astropy.units as u
import astropy.constants as consts
from astropy.io import fits
from astropy.time import Time
from erfa import ErfaWarning

import matplotlib as mpl
import matplotlib.pyplot as plt
from matplotlib.collections import LineCollection
import matplotlib.colors as colors
import pandas as pd

import corner

import orbitize.kepler as kepler
import orbitize.system
import orbitize.basis

# define modified color map for default use in orbit plots
cmap = mpl.cm.Purples_r
cmap = colors.LinearSegmentedColormap.from_list(
    'trunc({n},{a:.2f},{b:.2f})'.format(n=cmap.name, a=0.0, b=0.7),
    cmap(np.linspace(0.0, 0.7, 1000))
)


class Results(object):
    """
    A class to store accepted orbital configurations from the sampler

    Args:
        sampler_name (string): name of sampler class that generated these results (default: None).
        post (np.array of float): MxN array of orbital parameters
            (posterior output from orbit-fitting process), where M is the
            number of orbits generated, and N is the number of varying orbital
            parameters in the fit (default: None).
        lnlike (np.array of float): M array of log-likelihoods corresponding to
            the orbits described in ``post`` (default: None).
        tau_ref_epoch (float): date (in days, typically MJD) that tau is defined relative to
        labels (list of str): parameter labels in same order as `post`
        data (astropy.table.Table): output from ``orbitize.read_input.read_file()``
        num_secondary_bodies (int): number of companions fit 
        curr_pos (np.array of float): for MCMC only. A multi-D array of the current walker positions
            that is used for restarting a MCMC sampler. 
        fitting_basis (string): name of the basis that the sampler fit into (default: 'Standard').
        basis (orbitize.Basis): basis object corresponding to the fitting basis being used (default: None).
        extra_basis_args (dict): additional arguments needed to initialize the basis class and make
            necessary conversions (default: None).

    The ``post`` array is in the following order::

        semimajor axis 1, eccentricity 1, inclination 1,
        argument of periastron 1, position angle of nodes 1,
        epoch of periastron passage 1,
        [semimajor axis 2, eccentricity 2, etc.],
        [parallax, masses (see docstring for orbitize.system.System)]

    where 1 corresponds to the first orbiting object, 2 corresponds
    to the second, etc.

    Written: Henry Ngo, Sarah Blunt, 2018
    """

    def __init__(self, sampler_name=None, post=None, lnlike=None, tau_ref_epoch=None, labels=None,
                 data=None, num_secondary_bodies=None, version_number=None, curr_pos=None, fitting_basis='Standard', 
                 basis=None, extra_basis_args=None):


        self.sampler_name = sampler_name
        self.post = post
        self.lnlike = lnlike
        self.tau_ref_epoch = tau_ref_epoch
        self.labels = labels
        if self.labels is not None:
            self.param_idx = dict(zip(self.labels, np.arange(len(self.labels))))
        else:
            self.param_idx = None
        self.data=data
        self.num_secondary_bodies=num_secondary_bodies
        self.curr_pos = curr_pos
        self.version_number = version_number
        self.fitting_basis = fitting_basis
        self.basis = basis

        # Params necessary for constructing a basis object
        self.required_basis_attrs = ['stellar_mass', 'mass_err', 'plx', 'plx_err', 'fit_secondary_mass']

        # Additional params necessary for making conversions
        self.extra_basis_args = extra_basis_args


    def add_samples(self, orbital_params, lnlikes, labels, curr_pos=None):
        """
        Add accepted orbits, their likelihoods, and the orbitize version number to the results

        Args:
            orbital_params (np.array): add sets of orbital params (could be multiple) to results
            lnlike (np.array): add corresponding lnlike values to results
            labels (list of str): list of parameter labels specifying the order in ``orbital_params``
            curr_pos (np.array of float): for MCMC only. A multi-D array of the current walker positions

        Written: Henry Ngo, 2018
        """
        
        # Adding the orbitize version number to the results
        self.version_number = orbitize.__version__

        # If no exisiting results then it is easy
        if self.post is None:
            self.post = orbital_params
            self.lnlike = lnlikes
            self.labels = labels
            self.param_idx = dict(zip(self.labels, np.arange(len(self.labels))))

        # Otherwise, need to append properly
        else:
            self.post = np.vstack((self.post, orbital_params))
            self.lnlike = np.append(self.lnlike, lnlikes)

        if curr_pos is not None:
            self.curr_pos = curr_pos

    def _set_sampler_name(self, sampler_name):
        """
        internal method to set object's sampler_name attribute
        """
        self.sampler_name = sampler_name

    def _set_version_number(self, version_number):
        """
        internal method to set object's version_number attribute
        """
        self.version_number = version_number

    def save_results(self, filename):
        """
        Save results.Results object to an hdf5 file

        Args:
            filename (string): filepath to save to

        Save attributes from the ``results.Results`` object.

        ``sampler_name``, ``tau_ref_epcoh``, ``version_number`` are attributes of the root group.
        ``post``, ``lnlike``, and ``parameter_labels`` are datasets
        that are members of the root group.

        Written: Henry Ngo, 2018
        """

        hf = h5py.File(filename, 'w')  # Creates h5py file object
        # Add sampler_name as attribute of the root group
        hf.attrs['sampler_name'] = self.sampler_name
        hf.attrs['tau_ref_epoch'] = self.tau_ref_epoch
        hf.attrs['version_number'] = self.version_number
        hf.attrs['fitting_basis'] = self.fitting_basis

        # For the basis object, we only need to save attributes relevant for conversions
        if self.basis is not None:
            basis_attr = vars(self.basis)
            for attribute in self.required_basis_attrs:
                hf.attrs[attribute] = basis_attr[attribute]
            for attribute in self.extra_basis_args:
                hf.attrs[attribute + "_extra_arg"] = self.extra_basis_args[attribute]

        # Now add post and lnlike from the results object as datasets
        hf.create_dataset('post', data=self.post)
        hf.create_dataset('data', data=self.data)
        if self.lnlike is not None:
            hf.create_dataset('lnlike', data=self.lnlike)
        if self.labels is not None:
            hf['col_names'] = np.array(self.labels).astype('S')
        hf.attrs['parameter_labels'] = self.labels 
        if self.num_secondary_bodies is not None:
            hf.attrs['num_secondary_bodies'] = self.num_secondary_bodies
        if self.curr_pos is not None:
            hf.create_dataset("curr_pos", data=self.curr_pos)

        hf.close()  # Closes file object, which writes file to disk

    def load_results(self, filename, append=False):
        """
        Populate the ``results.Results`` object with data from a datafile

        Args:
            filename (string): filepath where data is saved
            append (boolean): if True, then new data is added to existing object.
                If False (default), new data overwrites existing object

        See the ``save_results()`` method in this module for information on how the
        data is structured.

        Written: Henry Ngo, 2018
        """
        hf = h5py.File(filename, 'r')  # Opens file for reading
        # Load up each dataset from hdf5 file
        sampler_name = np.str(hf.attrs['sampler_name'])
        try:
            version_number = np.str(hf.attrs['version_number'])
        except KeyError:
            version_number = "<= 1.13"
        post = np.array(hf.get('post'))
        lnlike = np.array(hf.get('lnlike'))
        data=np.array(hf.get('data'))
        self.data=data

        # get the tau reference epoch
        try:
            tau_ref_epoch = float(hf.attrs['tau_ref_epoch'])
        except KeyError:
            # probably a old results file when reference epoch was fixed at MJD = 0
            tau_ref_epoch = 0
        try:
            labels = np.array([hf.attrs['parameter_labels']])[0]
        except KeyError:
            # again, probably an old file without saved parameter labels
            # old files only fit single planets
            labels = ['sma1', 'ecc1', 'inc1', 'aop1', 'pan1', 'tau1', 'plx', 'mtot']
        
        # rebuild parameter dictionary
        self.param_idx = dict(zip(labels, np.arange(len(labels))))

        try:
            num_secondary_bodies = int(hf.attrs['num_secondary_bodies'])
        except KeyError:
            # old, has to be single planet fit
            num_secondary_bodies = 1
        try:
            curr_pos = np.array(hf.get('curr_pos'))
        except KeyError:
            curr_pos = None

        try:
            fitting_basis = np.str(hf.attrs['fitting_basis'])
        except KeyError:
            # if key does not exist, then it was fit in the standard basis
            fitting_basis = 'Standard'

        # Rebuild Basis Object
        keys = [item for item in hf.attrs if item.endswith('_extra_arg') or item in self.required_basis_attrs]
        args = {}
        extra_args = {}
        try:
            for item in keys:
                if (item.endswith('_extra_arg')):
                    args[item[:-10]] = hf.attrs[item]
                    extra_args[item] = hf.attrs[item]
                else:
                    args[item] = hf.attrs[item]
            args['num_secondary_bodies'] = num_secondary_bodies
            basis_obj = getattr(orbitize.basis, fitting_basis)
            basis = basis_obj(**args)
        except:
            # If some key does not exist, then we cannot build basis object
            basis = None

        hf.close()  # Closes file object

        # doesn't matter if append or not. Overwrite curr_pos if not None
        if curr_pos is not None:
            self.curr_pos = curr_pos

        # Adds loaded data to object as per append keyword
        if append:
            # if no sampler_name set, use the input file's value
            if self.sampler_name is None:
                self._set_sampler_name(sampler_name)
            # otherwise only proceed if the sampler_names match
            elif self.sampler_name != sampler_name:
                raise Exception(
                    'Unable to append file {} to Results object. sampler_name of object and file do not match'.format(filename))
            # if no version_number set, use the input file's value
            if self.version_number is None:
                self._set_version_number(version_number)
            # otherwise only proceed if the version_numbers match
            elif self.version_number != version_number:
                raise Exception(
                    'Unable to append file {} to Results object. version_number of object and file do not match'.format(filename))
            # if no tau reference epoch is set, use input file's value
            if self.tau_ref_epoch is None:
                self.tau_ref_epoch = tau_ref_epoch
            # otherwise, only proceed if they are identical
            elif self.tau_ref_epoch != tau_ref_epoch:
                raise ValueError("Loaded data has tau reference epoch of {0} while Results object has already been initialized to {1}".format(
                    tau_ref_epoch, self.tau_ref_epoch))
            if self.labels is None:
                self.labels = labels
            elif self.labels.any() != labels.any():
                raise ValueError("Loaded data has parameter labels {} while Results object has already been initialized to {}.".format(
                    labels, self.labels))
            if self.num_secondary_bodies == 0:
                self.num_secondary_bodies = num_secondary_bodies
            elif self.num_secondary_bodies != num_secondary_bodies:
                raise ValueError("Loaded data has {} number of secondary bodies while Results object has already been initialized to {}.".format(
                    num_secondary_bodies, self.num_secondary_bodies))

            # Now append post and lnlike
            self.add_samples(post, lnlike, self.labels)
        else:
            # Only proceed if object is completely empty
            if self.sampler_name is None and self.post is None and self.lnlike is None and self.tau_ref_epoch is None and self.version_number is None:
                self._set_sampler_name(sampler_name)
                self.labels = labels
                self._set_version_number(version_number)
                self.add_samples(post, lnlike, self.labels)
                self.tau_ref_epoch = tau_ref_epoch
                self.num_secondary_bodies = num_secondary_bodies
                self.fitting_basis = fitting_basis
                self.basis = basis
                self.extra_basis_args = extra_args
            else:
                raise Exception(
                    'Unable to load file {} to Results object. append is set to False but object is not empty'.format(filename))

    def plot_corner(self, param_list=None, **corner_kwargs):
        """
        Make a corner plot of posterior on orbit fit from any sampler

        Args:
            param_list (list of strings): each entry is a name of a parameter to include.
                Valid strings::

                    sma1: semimajor axis
                    ecc1: eccentricity
                    inc1: inclination
                    aop1: argument of periastron
                    pan1: position angle of nodes
                    tau1: epoch of periastron passage, expressed as fraction of orbital period
                    per1: period
                    K1: stellar radial velocity semi-amplitude
                    [repeat for 2, 3, 4, etc if multiple objects]
                    plx:  parallax
                    pm_ra: RA proper motion
                    pm_dec: Dec proper motion
                    alpha0: primary offset from reported Hipparcos RA @ alphadec0_epoch (generally 1991.25)
                    delta0: primary offset from reported Hipparcos Dec @ alphadec0_epoch (generally 1991.25)
                    gamma: rv offset
                    sigma: rv jitter
                    mi: mass of individual body i, for i = 0, 1, 2, ... (only if fit_secondary_mass == True)
                    mtot: total mass (only if fit_secondary_mass == False)

            **corner_kwargs: any remaining keyword args are sent to ``corner.corner``.
                             See `here <https://corner.readthedocs.io/>`_.
                             Note: default axis labels used unless overwritten by user input.

        Return:
            ``matplotlib.pyplot.Figure``: corner plot

        .. Note:: **Example**: Use ``param_list = ['sma1,ecc1,inc1,sma2,ecc2,inc2']`` to only
            plot posteriors for semimajor axis, eccentricity and inclination
            of the first two companions

        Written: Henry Ngo, 2018
        """

        # Define array of default axis labels (overwritten if user specifies list)
        default_labels = {
            'sma': '$a_{0}$ [au]',
            'ecc': '$ecc_{0}$',
            'inc': '$inc_{0}$ [$^\\circ$]',
            'aop': '$\\omega_{0}$ [$^\\circ$]',
            'pan': '$\\Omega_{0}$ [$^\\circ$]',
            'tau': '$\\tau_{0}$',
            'plx': '$\\pi$ [mas]',
            'gam': '$\\gamma$ [km/s]',
            'sig': '$\\sigma$ [km/s]',
            'mtot': '$M_T$ [M$_{{\\odot}}$]',
            'm0': '$M_0$ [M$_{{\\odot}}$]',
            'm': '$M_{0}$ [M$_{{\\rm Jup}}$]',
            'pm_ra': '$\\mu_{{\\alpha}}$ [mas/yr]',
            'pm_dec': '$\\mu_{{\\delta}}$ [mas/yr]',
            'alpha0': '$\\alpha_0$ [mas]',
            'delta0': '$\\delta_0$ [mas]',
            'm': '$M_{0}$ [M$_\{{Jup\}}$]',
            'per' : '$P_{0}$ [yr]',
            'K' : '$K_{0}$ [km/s]',
            'x' : '$X_{0}$ [AU]',
            'y' : '$Y_{0}$ [AU]',
            'z' : '$Z_{0}$ [AU]',
            'xdot' : '$xdot_{0}$ [km/s]',
            'ydot' : '$ydot_{0}$ [km/s]',
            'zdot' : '$zdot_{0}$ [km/s]'
        }

        if param_list is None:
            param_list = self.labels

        param_indices = []
        angle_indices = []
        secondary_mass_indices = []
        for i, param in enumerate(param_list):
            index_num = self.param_idx[param]

            # only plot non-fixed parameters
            if np.std(self.post[:, index_num]) > 0:
                param_indices.append(index_num)
                label_key = param
                if label_key.startswith('aop') or label_key.startswith('pan') or label_key.startswith('inc'):
                    angle_indices.append(i)
                if label_key.startswith('m') and label_key != 'm0' and label_key != 'mtot':
                    secondary_mass_indices.append(i)

        samples = np.copy(self.post[:, param_indices])  # keep only chains for selected parameters
        samples[:, angle_indices] = np.degrees(
            samples[:, angle_indices])  # convert angles from rad to deg
        samples[:, secondary_mass_indices] *= u.solMass.to(u.jupiterMass) # convert to Jupiter masses for companions

        if 'labels' not in corner_kwargs:  # use default labels if user didn't already supply them
            reduced_labels_list = []
            for i in np.arange(len(param_indices)):
                label_key = param_list[i]
                if label_key.startswith("m") and label_key != 'm0' and label_key != 'mtot':
                    body_num = label_key[1]
                    label_key = "m"
                elif label_key == 'm0' or label_key == 'mtot' or label_key.startswith('plx'):
                    body_num = ""
                    # maintain original label key
                elif label_key in ['pm_ra', 'pm_dec', 'alpha0', 'delta0']:
                    body_num = ""
                elif label_key.startswith("gamma") or label_key.startswith("sigma"):
                    body_num = ""
                    label_key = label_key[0:3]
                else:
                    body_num = label_key[-1]
                    label_key = label_key[0:-1]
                reduced_labels_list.append(default_labels[label_key].format(body_num))

            corner_kwargs['labels'] = reduced_labels_list

        figure = corner.corner(samples, **corner_kwargs)
        return figure

    def plot_orbits(self, object_to_plot=1, start_mjd=51544.,
                    num_orbits_to_plot=100, num_epochs_to_plot=100,
                    square_plot=True, show_colorbar=True, cmap=cmap,
                    sep_pa_color='lightgrey', sep_pa_end_year=2025.0,
<<<<<<< HEAD
                    cbar_param='Epoch [year]', mod180=False, rv_time_series=False,
                    plot_astrometry=True, fig=None):
=======
                    cbar_param='Epoch [year]', mod180=False, rv_time_series=False, plot_astrometry=True,
                    plot_astrometry_insts=False, fig=None):
>>>>>>> 44f86a52
        """
        Plots one orbital period for a select number of fitted orbits
        for a given object, with line segments colored according to time

        Args:
            object_to_plot (int): which object to plot (default: 1)
            start_mjd (float): MJD in which to start plotting orbits (default: 51544,
                the year 2000)
            num_orbits_to_plot (int): number of orbits to plot (default: 100)
            num_epochs_to_plot (int): number of points to plot per orbit (default: 100)
            square_plot (Boolean): Aspect ratio is always equal, but if
                square_plot is True (default), then the axes will be square,
                otherwise, white space padding is used
            show_colorbar (Boolean): Displays colorbar to the right of the plot [True]
            cmap (matplotlib.cm.ColorMap): color map to use for making orbit tracks
                (default: modified Purples_r)
            sep_pa_color (string): any valid matplotlib color string, used to set the
                color of the orbit tracks in the Sep/PA panels (default: 'lightgrey').
            sep_pa_end_year (float): decimal year specifying when to stop plotting orbit
                tracks in the Sep/PA panels (default: 2025.0).
            cbar_param (string): options are the following: 'Epoch [year]', 'sma1', 'ecc1', 'inc1', 'aop1',
                'pan1', 'tau1', 'plx. Number can be switched out. Default is Epoch [year].
            mod180 (Bool): if True, PA will be plotted in range [180, 540]. Useful for plotting short
                arcs with PAs that cross 360 deg during observations (default: False)
            rv_time_series (Boolean): if fitting for secondary mass using MCMC for rv fitting and want to
                display time series, set to True.
            plot_astrometry (Boolean): set to True by default. Plots the astrometric data.
            plot_astrometry_insts (Boolean): set to False by default. Plots the astrometric data by instruments.
            fig (matplotlib.pyplot.Figure): optionally include a predefined Figure object to plot the orbit on.
                Most users will not need this keyword. 

        Return:
            ``matplotlib.pyplot.Figure``: the orbit plot if input is valid, ``None`` otherwise


        (written): Henry Ngo, Sarah Blunt, 2018
        Additions by Malena Rice, 2019

        """
        if Time(start_mjd, format='mjd').decimalyear >= sep_pa_end_year:
            raise ValueError('start_mjd keyword date must be less than sep_pa_end_year keyword date.')

        if object_to_plot > self.num_secondary_bodies:
            raise ValueError("Only {0} secondary bodies being fit. Requested to plot body {1} which is out of range".format(self.num_secondary_bodies, object_to_plot))

        if object_to_plot == 0:
            raise ValueError("Plotting the primary's orbit is currently unsupported. Stay tuned.")

        with warnings.catch_warnings():
            warnings.simplefilter('ignore', ErfaWarning)

<<<<<<< HEAD
            possible_cbar_params = [
                'sma',
                'ecc',
                'inc',
                'aop'
                'pan',
                'tau',
                'plx'
            ]
=======
            data = self.data
            dict_of_indices = {
                'sma': 0,
                'ecc': 1,
                'inc': 2,
                'aop': 3,
                'pan': 4,
                'tau': 5,
                'plx': 6 * self.num_secondary_bodies,
            }
>>>>>>> 44f86a52

            if cbar_param == 'Epoch [year]':
                pass
            elif cbar_param[0:3] in possible_cbar_params:
                index = self.param_idx[cbar_param]
            else:
                raise Exception(
<<<<<<< HEAD
                    "Invalid input; acceptable inputs include 'Epoch [year]', 'plx', 'sma1', 'ecc1', 'inc1', 'aop1', 'pan1', 'tau1', 'sma2', 'ecc2', ...)"
                )
            # Select random indices for plotted orbit
            num_orbits = len(self.post[:, 0])
            if num_orbits_to_plot > num_orbits:
                num_orbits_to_plot = num_orbits
            choose = np.random.randint(0, high=num_orbits, size=num_orbits_to_plot)

            # Get posteriors from random indices
            standard_post = []
            if self.sampler_name == 'MCMC':
                # Convert the randomly chosen posteriors to standard keplerian set
                for i in np.arange(num_orbits_to_plot):
                    orb_ind = choose[i]
                    param_set = np.copy(self.post[orb_ind])
                    standard_post.append(self.basis.to_standard_basis(param_set))
            else: # For OFTI, posteriors are already converted
                for i in np.arange(num_orbits_to_plot):
                    orb_ind = choose[i]
                    standard_post.append(self.post[orb_ind])

            standard_post = np.array(standard_post)

            sma = standard_post[:, self.param_idx['sma{}'.format(object_to_plot)]]
            ecc = standard_post[:, self.param_idx['ecc{}'.format(object_to_plot)]]
            inc = standard_post[:, self.param_idx['inc{}'.format(object_to_plot)]]
            aop = standard_post[:, self.param_idx['aop{}'.format(object_to_plot)]]
            pan = standard_post[:, self.param_idx['pan{}'.format(object_to_plot)]]
            tau = standard_post[:, self.param_idx['tau{}'.format(object_to_plot)]]
            plx = standard_post[:, self.param_idx['plx']]
=======
                    'Invalid input; acceptable inputs include epochs, sma1, ecc1, inc1, aop1, pan1, tau1, sma2, ecc2, ...')

            start_index = (object_to_plot - 1) * 6

            sma = self.post[:, start_index + dict_of_indices['sma']]
            ecc = self.post[:, start_index + dict_of_indices['ecc']]
            inc = self.post[:, start_index + dict_of_indices['inc']]
            aop = self.post[:, start_index + dict_of_indices['aop']]
            pan = self.post[:, start_index + dict_of_indices['pan']]
            tau = self.post[:, start_index + dict_of_indices['tau']]
            plx = self.post[:, dict_of_indices['plx']]
>>>>>>> 44f86a52

            # Then, get the other parameters
            if 'mtot' in self.labels:
                mtot = standard_post[:, self.param_idx['mtot']]
            elif 'm0' in self.labels:
                m0 = standard_post[:, self.param_idx['m0']]
                m1 = standard_post[:, self.param_idx['m{}'.format(object_to_plot)]]
                mtot = m0 + m1

            raoff = np.zeros((num_orbits_to_plot, num_epochs_to_plot))
            deoff = np.zeros((num_orbits_to_plot, num_epochs_to_plot))
            vz_star = np.zeros((num_orbits_to_plot, num_epochs_to_plot))
            epochs = np.zeros((num_orbits_to_plot, num_epochs_to_plot))

            # Loop through each orbit to plot and calcualte ra/dec offsets for all points in orbit
            # Need this loops since epochs[] vary for each orbit, unless we want to just plot the same time period for all orbits
            for i in np.arange(num_orbits_to_plot):
                # Compute period (from Kepler's third law)
                period = np.sqrt(4*np.pi**2.0*(sma*u.AU)**3/(consts.G*(mtot*u.Msun)))
                period = period.to(u.day).value
                # Create an epochs array to plot num_epochs_to_plot points over one orbital period
                epochs[i, :] = np.linspace(start_mjd, float(
                    start_mjd+period[i]), num_epochs_to_plot)

                # Calculate ra/dec offsets for all epochs of this orbit
                raoff0, deoff0, _ = kepler.calc_orbit(
                    epochs[i, :], sma[i], ecc[i], inc[i], aop[i], pan[i],
                    tau[i], plx[i], mtot[i], tau_ref_epoch=self.tau_ref_epoch, tau_warning=False
                )

                raoff[i, :] = raoff0
                deoff[i, :] = deoff0

            # Create a linearly increasing colormap for our range of epochs
            if cbar_param != 'Epoch [year]':
                cbar_param_arr = self.post[:, index]
                norm = mpl.colors.Normalize(vmin=np.min(cbar_param_arr),
                                            vmax=np.max(cbar_param_arr))
                norm_yr = mpl.colors.Normalize(vmin=np.min(
                    cbar_param_arr), vmax=np.max(cbar_param_arr))

            elif cbar_param == 'Epoch [year]':
                norm = mpl.colors.Normalize(vmin=np.min(epochs), vmax=np.max(epochs[-1, :]))

                norm_yr = mpl.colors.Normalize(
                    vmin=np.min(Time(epochs, format='mjd').decimalyear),
                    vmax=np.max(Time(epochs, format='mjd').decimalyear)
                )

            # Before starting to plot rv data, make sure rv data exists:
            rv_indices = np.where(data['quant_type'] == 'rv')
            if rv_time_series and len(rv_indices) == 0:
                warnings.warn("Unable to plot radial velocity data.")
                rv_time_series = False

            # Create figure for orbit plots
            if fig is None:
                fig = plt.figure(figsize=(14, 6))
                if rv_time_series:
                    fig = plt.figure(figsize=(14, 9))
                    ax = plt.subplot2grid((3, 14), (0, 0), rowspan=2, colspan=6)
                else:
                    fig = plt.figure(figsize=(14, 6))
                    ax = plt.subplot2grid((2, 14), (0, 0), rowspan=2, colspan=6)
            else:
                plt.set_current_figure(fig)
                if rv_time_series:
                    ax = plt.subplot2grid((3, 14), (0, 0), rowspan=2, colspan=6)
                else:
                    ax = plt.subplot2grid((2, 14), (0, 0), rowspan=2, colspan=6)
            
            astr_inds=np.where((~np.isnan(data['quant1'])) & (~np.isnan(data['quant2'])))
            astr_epochs=data['epoch'][astr_inds]

            radec_inds = np.where(data['quant_type'] == 'radec')
            seppa_inds = np.where(data['quant_type'] == 'seppa')

            sep_data, sep_err=data['quant1'][seppa_inds],data['quant1_err'][seppa_inds]
            pa_data, pa_err=data['quant2'][seppa_inds],data['quant2_err'][seppa_inds]

            if len(radec_inds[0] > 0):

                sep_from_ra_data, pa_from_dec_data = orbitize.system.radec2seppa(
                    data['quant1'][radec_inds], data['quant2'][radec_inds]
                )

                num_radec_pts = len(radec_inds[0])
                sep_err_from_ra_data = np.empty(num_radec_pts)
                pa_err_from_dec_data = np.empty(num_radec_pts)
                for j in np.arange(num_radec_pts):

                    sep_err_from_ra_data[j], pa_err_from_dec_data[j], _ = orbitize.system.transform_errors(
                        np.array(data['quant1'][radec_inds][j]), np.array(data['quant2'][radec_inds][j]), 
                        np.array(data['quant1_err'][radec_inds][j]), np.array(data['quant2_err'][radec_inds][j]), 
                        np.array(data['quant12_corr'][radec_inds][j]), orbitize.system.radec2seppa
                    )

                sep_data = np.append(sep_data, sep_from_ra_data)
                sep_err = np.append(sep_err, sep_err_from_ra_data)

                pa_data = np.append(pa_data, pa_from_dec_data)
                pa_err = np.append(pa_err, pa_err_from_dec_data)

            # For plotting different astrometry instruments
            if plot_astrometry_insts:
                astr_colors = ('#FF7F11', '#11FFE3', '#14FF11', '#7A11FF', '#FF1919')
                astr_symbols = ('*', 'o', 'p', 's')

                ax_colors = itertools.cycle(astr_colors)
                ax_symbols = itertools.cycle(astr_symbols)

                astr_data = data[astr_inds]
                astr_insts = np.unique(data[astr_inds]['instrument'])

                # Indices corresponding to each instrument in datafile
                astr_inst_inds = {}
                for i in range(len(astr_insts)):
                    astr_inst_inds[astr_insts[i]]=np.where(astr_data['instrument']==astr_insts[i].encode())[0]

            # Plot each orbit (each segment between two points coloured using colormap)
            for i in np.arange(num_orbits_to_plot):
                points = np.array([raoff[i, :], deoff[i, :]]).T.reshape(-1, 1, 2)
                segments = np.concatenate([points[:-1], points[1:]], axis=1)
                lc = LineCollection(
                    segments, cmap=cmap, norm=norm, linewidth=1.0
                )
                if cbar_param != 'Epoch [year]':
                    lc.set_array(np.ones(len(epochs[0]))*cbar_param_arr[i])
                elif cbar_param == 'Epoch [year]':
                    lc.set_array(epochs[i, :])
                ax.add_collection(lc)

            if plot_astrometry:
                ra_data,dec_data=orbitize.system.seppa2radec(sep_data,pa_data)

                # Plot astrometry along with instruments
                if plot_astrometry_insts:
                    for i in range(len(astr_insts)):
                        ra = ra_data[astr_inst_inds[astr_insts[i]]]
                        dec = dec_data[astr_inst_inds[astr_insts[i]]]
                        ax.scatter(ra, dec, marker=next(ax_symbols), c=next(ax_colors), zorder=10, s=60, label=astr_insts[i])
                else:
                    ax.scatter(ra_data, dec_data, marker='*', c='#FF7F11', zorder=10, s=60)

            # modify the axes
            if square_plot:
                adjustable_param = 'datalim'
            else:
                adjustable_param = 'box'
            ax.set_aspect('equal', adjustable=adjustable_param)
            ax.set_xlabel('$\\Delta$RA [mas]')
            ax.set_ylabel('$\\Delta$Dec [mas]')
            ax.locator_params(axis='x', nbins=6)
            ax.locator_params(axis='y', nbins=6)
            ax.invert_xaxis()  # To go to a left-handed coordinate system

            # Rob: Moved colorbar size to the bottom after tight_layout() because the cbar scaling was not compatible with tight_layout()

            # plot sep/PA and/or rv zoom-in panels
            if rv_time_series:
                ax1 = plt.subplot2grid((3, 14), (0, 8), colspan=6)
                ax2 = plt.subplot2grid((3, 14), (1, 8), colspan=6)
                ax3 = plt.subplot2grid((3, 14), (2, 0), colspan=14, rowspan=1)
                ax2.set_ylabel('PA [$^{{\\circ}}$]')
                ax1.set_ylabel('$\\rho$ [mas]')
                ax3.set_ylabel('RV [km/s]')
                ax3.set_xlabel('Epoch')
                ax2.set_xlabel('Epoch')
                plt.subplots_adjust(hspace=0.3)
            else:
                ax1 = plt.subplot2grid((2, 14), (0, 9), colspan=6)
                ax2 = plt.subplot2grid((2, 14), (1, 9), colspan=6)
                ax2.set_ylabel('PA [$^{{\\circ}}$]')
                ax1.set_ylabel('$\\rho$ [mas]')
                ax2.set_xlabel('Epoch')

            if plot_astrometry_insts:
                ax1_colors = itertools.cycle(astr_colors)
                ax1_symbols = itertools.cycle(astr_symbols)

                ax2_colors = itertools.cycle(astr_colors)
                ax2_symbols = itertools.cycle(astr_symbols)

            epochs_seppa = np.zeros((num_orbits_to_plot, num_epochs_to_plot))

            for i in np.arange(num_orbits_to_plot):

                epochs_seppa[i, :] = np.linspace(
                    start_mjd,
                    Time(sep_pa_end_year, format='decimalyear').mjd,
                    num_epochs_to_plot
                )

                # Calculate ra/dec offsets for all epochs of this orbit
                if rv_time_series:
                    raoff0, deoff0, _ = kepler.calc_orbit(
                        epochs_seppa[i, :], sma[i], ecc[i], inc[i], aop[i], pan[i],
                        tau[i], plx[i], mtot[i], tau_ref_epoch=self.tau_ref_epoch,
                        mass_for_Kamp=m0[i], tau_warning=False
                    )

                    raoff[i, :] = raoff0
                    deoff[i, :] = deoff0
                else:
                    raoff0, deoff0, _ = kepler.calc_orbit(
                        epochs_seppa[i, :], sma[i], ecc[i], inc[i], aop[i], pan[i],
                        tau[i], plx[i], mtot[i], tau_ref_epoch=self.tau_ref_epoch, tau_warning=False
                    )

                    raoff[i, :] = raoff0
                    deoff[i, :] = deoff0

                yr_epochs = Time(epochs_seppa[i, :], format='mjd').decimalyear

                seps, pas = orbitize.system.radec2seppa(raoff[i, :], deoff[i, :], mod180=mod180)

                plt.sca(ax1)
                plt.plot(yr_epochs, seps, color=sep_pa_color)

                plt.sca(ax2)
                plt.plot(yr_epochs, pas, color=sep_pa_color)

            # Plot sep/pa instruments
            if plot_astrometry_insts:
                for i in range(len(astr_insts)):
                    sep = sep_data[astr_inst_inds[astr_insts[i]]]
                    pa = pa_data[astr_inst_inds[astr_insts[i]]]
                    epochs = astr_epochs[astr_inst_inds[astr_insts[i]]]
                    plt.sca(ax1)
                    plt.scatter(Time(epochs,format='mjd').decimalyear,sep,s=10,marker=next(ax1_symbols),c=next(ax1_colors),zorder=10,label=astr_insts[i])
                    plt.sca(ax2)
                    plt.scatter(Time(epochs,format='mjd').decimalyear,pa,s=10,marker=next(ax2_symbols),c=next(ax2_colors),zorder=10)
                plt.sca(ax1)
                plt.legend(title='Instruments', bbox_to_anchor=(1.3, 1), loc='upper right')
            else:
                plt.sca(ax1)
                plt.scatter(Time(astr_epochs,format='mjd').decimalyear,sep_data,s=10,marker='*',c='purple',zorder=10)
                plt.sca(ax2)
                plt.scatter(Time(astr_epochs,format='mjd').decimalyear,pa_data,s=10,marker='*',c='purple',zorder=10)

<<<<<<< HEAD
            if rv_time_series:                
                # switch current axis to rv panel
                plt.sca(ax3)

                # get list of instruments
                insts=np.unique(data['instrument'])
                insts=[i if isinstance(i,str) else i.decode() for i in insts]
                insts=[i for i in insts if 'def' not in i]
                
=======
            if rv_time_series:
                # switch current axis to rv panel
                plt.sca(ax3)
        
                # get list of rv instruments
                insts = np.unique(data['instrument'][rv_indices])

>>>>>>> 44f86a52
                # get gamma/sigma labels and corresponding positions in the posterior
                gams=['gamma_'+inst for inst in insts]

                if isinstance(self.labels,list):
                    labels=np.array(self.labels)
                else:
                    labels=self.labels
                
                # get the indices corresponding to each gamma within self.labels
                gam_idx=[np.where(labels==inst_gamma)[0][0] for inst_gamma in gams]

                # indices corresponding to each instrument in the datafile
                inds={}
                for i in range(len(insts)):
                    inds[insts[i]]=np.where(data['instrument']==insts[i].encode())[0]

                # choose the orbit with the best log probability
                best_like=np.where(self.lnlike==np.amax(self.lnlike))[0][0] 
                med_ga=[self.post[best_like,i] for i in gam_idx]

                # Get the posteriors for this index and convert to standard basis
                best_post = self.basis.to_standard_basis(self.post[best_like].copy())

                # Get the masses for the best posteriors:
                best_m0 = best_post[self.param_idx['m0']]
                best_m1 = best_post[self.param_idx['m{}'.format(object_to_plot)]]
                best_mtot = best_m0 + best_m1

                # colour/shape scheme scheme for rv data points
                clrs=('#0496FF','#372554','#FF1053','#3A7CA5','#143109')
                symbols=('o','^','v','s')

                ax3_colors = itertools.cycle(clrs)
                ax3_symbols = itertools.cycle(symbols)
                
                # get rvs and plot them
                for i,name in enumerate(inds.keys()):
                    rv_inds=np.where((np.isnan(data['quant2'])))
                    inst_data=data[inds[name]]
                    rvs=inst_data['quant1']
                    epochs=inst_data['epoch']
                    epochs=Time(epochs, format='mjd').decimalyear
                    rvs-=med_ga[i]
                    plt.scatter(epochs,rvs,s=5,marker=next(ax3_symbols),c=next(ax3_colors),label=name,zorder=5)
                
                inds[insts[i]]=np.where(data['instrument']==insts[i])[0]
                plt.legend()

                
                # calculate the predicted rv trend using the best orbit 
<<<<<<< HEAD
                _, _, vz = kepler.calc_orbit(
                    epochs_seppa[i, :], 
                    best_post[self.param_idx['sma{}'.format(object_to_plot)]], 
                    best_post[self.param_idx['ecc{}'.format(object_to_plot)]], 
                    best_post[self.param_idx['inc{}'.format(object_to_plot)]], 
                    best_post[self.param_idx['aop{}'.format(object_to_plot)]], 
                    best_post[self.param_idx['pan{}'.format(object_to_plot)]], 
                    best_post[self.param_idx['tau{}'.format(object_to_plot)]], 
                    best_post[self.param_idx['plx']], best_mtot, 
                    tau_ref_epoch=self.tau_ref_epoch, mass_for_Kamp=best_m0
=======
                raa, decc, vz = kepler.calc_orbit(
                    epochs_seppa[0, :], sma[best_like], ecc[best_like], inc[best_like], aop[best_like], pan[best_like],
                    tau[best_like], plx[best_like], mtot[best_like], tau_ref_epoch=self.tau_ref_epoch,
                    mass_for_Kamp=m0[best_like]
>>>>>>> 44f86a52
                )
                
                vz=vz*-(best_m1)/np.median(best_m0)

                # plot rv trend
<<<<<<< HEAD
                plt.plot(Time(epochs_seppa[i, :],format='mjd').decimalyear, vz, color=sep_pa_color)
=======
                
                plt.plot(Time(epochs_seppa[0, :],format='mjd').decimalyear, vz, color=sep_pa_color)
>>>>>>> 44f86a52


            # add colorbar
            if show_colorbar:
                if rv_time_series:
                    # Create an axes for colorbar. The position of the axes is calculated based on the position of ax.
                    # You can change x1.0.05 to adjust the distance between the main image and the colorbar.
                    # You can change 0.02 to adjust the width of the colorbar.
                    cbar_ax = fig.add_axes(
                        [ax.get_position().x1+0.005, ax.get_position().y0, 0.02, ax.get_position().height])
                    cbar = mpl.colorbar.ColorbarBase(
                        cbar_ax, cmap=cmap, norm=norm_yr, orientation='vertical', label=cbar_param)
                else:
                    # xpos, ypos, width, height, in fraction of figure size
                    cbar_ax = fig.add_axes([0.47, 0.15, 0.015, 0.7])
                    cbar = mpl.colorbar.ColorbarBase(
                        cbar_ax, cmap=cmap, norm=norm_yr, orientation='vertical', label=cbar_param)

            ax1.locator_params(axis='x', nbins=6)
            ax1.locator_params(axis='y', nbins=6)
            ax2.locator_params(axis='x', nbins=6)
            ax2.locator_params(axis='y', nbins=6)

        return fig<|MERGE_RESOLUTION|>--- conflicted
+++ resolved
@@ -3,10 +3,7 @@
 import warnings
 import h5py
 import copy
-<<<<<<< HEAD
-=======
 import itertools
->>>>>>> 44f86a52
 
 import astropy.units as u
 import astropy.constants as consts
@@ -444,13 +441,8 @@
                     num_orbits_to_plot=100, num_epochs_to_plot=100,
                     square_plot=True, show_colorbar=True, cmap=cmap,
                     sep_pa_color='lightgrey', sep_pa_end_year=2025.0,
-<<<<<<< HEAD
-                    cbar_param='Epoch [year]', mod180=False, rv_time_series=False,
-                    plot_astrometry=True, fig=None):
-=======
                     cbar_param='Epoch [year]', mod180=False, rv_time_series=False, plot_astrometry=True,
                     plot_astrometry_insts=False, fig=None):
->>>>>>> 44f86a52
         """
         Plots one orbital period for a select number of fitted orbits
         for a given object, with line segments colored according to time
@@ -502,7 +494,7 @@
         with warnings.catch_warnings():
             warnings.simplefilter('ignore', ErfaWarning)
 
-<<<<<<< HEAD
+            data = self.data
             possible_cbar_params = [
                 'sma',
                 'ecc',
@@ -512,18 +504,6 @@
                 'tau',
                 'plx'
             ]
-=======
-            data = self.data
-            dict_of_indices = {
-                'sma': 0,
-                'ecc': 1,
-                'inc': 2,
-                'aop': 3,
-                'pan': 4,
-                'tau': 5,
-                'plx': 6 * self.num_secondary_bodies,
-            }
->>>>>>> 44f86a52
 
             if cbar_param == 'Epoch [year]':
                 pass
@@ -531,7 +511,6 @@
                 index = self.param_idx[cbar_param]
             else:
                 raise Exception(
-<<<<<<< HEAD
                     "Invalid input; acceptable inputs include 'Epoch [year]', 'plx', 'sma1', 'ecc1', 'inc1', 'aop1', 'pan1', 'tau1', 'sma2', 'ecc2', ...)"
                 )
             # Select random indices for plotted orbit
@@ -562,19 +541,6 @@
             pan = standard_post[:, self.param_idx['pan{}'.format(object_to_plot)]]
             tau = standard_post[:, self.param_idx['tau{}'.format(object_to_plot)]]
             plx = standard_post[:, self.param_idx['plx']]
-=======
-                    'Invalid input; acceptable inputs include epochs, sma1, ecc1, inc1, aop1, pan1, tau1, sma2, ecc2, ...')
-
-            start_index = (object_to_plot - 1) * 6
-
-            sma = self.post[:, start_index + dict_of_indices['sma']]
-            ecc = self.post[:, start_index + dict_of_indices['ecc']]
-            inc = self.post[:, start_index + dict_of_indices['inc']]
-            aop = self.post[:, start_index + dict_of_indices['aop']]
-            pan = self.post[:, start_index + dict_of_indices['pan']]
-            tau = self.post[:, start_index + dict_of_indices['tau']]
-            plx = self.post[:, dict_of_indices['plx']]
->>>>>>> 44f86a52
 
             # Then, get the other parameters
             if 'mtot' in self.labels:
@@ -815,17 +781,6 @@
                 plt.sca(ax2)
                 plt.scatter(Time(astr_epochs,format='mjd').decimalyear,pa_data,s=10,marker='*',c='purple',zorder=10)
 
-<<<<<<< HEAD
-            if rv_time_series:                
-                # switch current axis to rv panel
-                plt.sca(ax3)
-
-                # get list of instruments
-                insts=np.unique(data['instrument'])
-                insts=[i if isinstance(i,str) else i.decode() for i in insts]
-                insts=[i for i in insts if 'def' not in i]
-                
-=======
             if rv_time_series:
                 # switch current axis to rv panel
                 plt.sca(ax3)
@@ -833,7 +788,6 @@
                 # get list of rv instruments
                 insts = np.unique(data['instrument'][rv_indices])
 
->>>>>>> 44f86a52
                 # get gamma/sigma labels and corresponding positions in the posterior
                 gams=['gamma_'+inst for inst in insts]
 
@@ -884,7 +838,6 @@
 
                 
                 # calculate the predicted rv trend using the best orbit 
-<<<<<<< HEAD
                 _, _, vz = kepler.calc_orbit(
                     epochs_seppa[i, :], 
                     best_post[self.param_idx['sma{}'.format(object_to_plot)]], 
@@ -895,23 +848,12 @@
                     best_post[self.param_idx['tau{}'.format(object_to_plot)]], 
                     best_post[self.param_idx['plx']], best_mtot, 
                     tau_ref_epoch=self.tau_ref_epoch, mass_for_Kamp=best_m0
-=======
-                raa, decc, vz = kepler.calc_orbit(
-                    epochs_seppa[0, :], sma[best_like], ecc[best_like], inc[best_like], aop[best_like], pan[best_like],
-                    tau[best_like], plx[best_like], mtot[best_like], tau_ref_epoch=self.tau_ref_epoch,
-                    mass_for_Kamp=m0[best_like]
->>>>>>> 44f86a52
                 )
                 
                 vz=vz*-(best_m1)/np.median(best_m0)
 
                 # plot rv trend
-<<<<<<< HEAD
-                plt.plot(Time(epochs_seppa[i, :],format='mjd').decimalyear, vz, color=sep_pa_color)
-=======
-                
                 plt.plot(Time(epochs_seppa[0, :],format='mjd').decimalyear, vz, color=sep_pa_color)
->>>>>>> 44f86a52
 
 
             # add colorbar
