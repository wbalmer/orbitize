import numpy as np
from orbitize import nbody, kepler, basis
from astropy import table
from orbitize.read_input import read_file


class System(object):
    """
    A class to store information about a system (data & priors)
    and calculate model predictions given a set of orbital
    parameters.

    Args:
        num_secondary_bodies (int): number of secondary bodies in the system.
            Should be at least 1.
        data_table (astropy.table.Table): output from
            ``orbitize.read_input.read_file()``
        stellar_or_system_mass (float): mass of the primary star (if fitting for
            dynamical masses of both components) or total system mass (if
            fitting using relative astrometry only) [M_sol]
        plx (float): mean parallax of the system, in mas
        mass_err (float, optional): uncertainty on ``stellar_or_system_mass``, in M_sol
        plx_err (float, optional): uncertainty on ``plx``, in mas
        restrict_angle_ranges (bool, optional): if True, restrict the ranges
            of the position angle of nodes to [0,180)
            to get rid of symmetric double-peaks for imaging-only datasets.
        tau_ref_epoch (float, optional): reference epoch for defining tau (MJD).
            Default is 58849 (Jan 1, 2020).
        fit_secondary_mass (bool, optional): if True, include the dynamical
            mass of the orbiting body as a fitted parameter. If this is set to
            False, ``stellar_or_system_mass`` is taken to be the total mass of the system.
            (default: False)
        hipparcos_IAD (orbitize.hipparcos.HipparcosLogProb): an object
            containing information & precomputed values relevant to Hipparcos
            IAD fitting. See hipparcos.py for more details.
        gaia (orbitize.gaia.GaiaLogProb): an object
            containing information & precomputed values relevant to Gaia
            astrometrry fitting. See gaia.py for more details.
        fitting_basis (str): the name of the class corresponding to the fitting
            basis to be used. See basis.py for a list of implemented fitting bases.
        use_rebound (bool): if True, use an n-body backend solver instead
            of a Keplerian solver.

    Priors are initialized as a list of orbitize.priors.Prior objects and stored
    in the variable ``System.sys_priors``. You should initialize this class,
    then overwrite priors you wish to customize. You can use the
    ``System.param_idx`` attribute to figure out which indices correspond to
    which fitting parameters. See the "changing priors" tutorial for more detail.

    Written: Sarah Blunt, Henry Ngo, Jason Wang, 2018
    """

    def __init__(
        self,
        num_secondary_bodies,
        data_table,
        stellar_or_system_mass,
        plx,
        mass_err=0,
        plx_err=0,
        restrict_angle_ranges=False,
        tau_ref_epoch=58849,
        fit_secondary_mass=False,
        hipparcos_IAD=None,
        gaia=None,
        fitting_basis="Standard",
        use_rebound=False,
    ):
        self.num_secondary_bodies = num_secondary_bodies
        self.data_table = data_table
        self.stellar_or_system_mass = stellar_or_system_mass
        self.plx = plx
        self.mass_err = mass_err
        self.plx_err = plx_err
        self.restrict_angle_ranges = restrict_angle_ranges
        self.tau_ref_epoch = tau_ref_epoch
        self.fit_secondary_mass = fit_secondary_mass
        self.hipparcos_IAD = hipparcos_IAD
        self.gaia = gaia
        self.fitting_basis = fitting_basis
        self.use_rebound = use_rebound

        self.best_epochs = []
        self.input_table = self.data_table.copy()

        # Group the data in some useful ways

        self.body_indices = []

        # List of arrays of indices corresponding to epochs in RA/Dec for each body
        self.radec = []

        # List of arrays of indices corresponding to epochs in SEP/PA for each body
        self.seppa = []

        # List of index arrays corresponding to each rv for each body
        self.rv = []

        self.fit_astrometry = True
        radec_indices = np.where(self.data_table["quant_type"] == "radec")
        seppa_indices = np.where(self.data_table["quant_type"] == "seppa")

        if len(radec_indices[0]) == 0 and len(seppa_indices[0]) == 0:
            self.fit_astrometry = False
        rv_indices = np.where(self.data_table["quant_type"] == "rv")

        # defining all indices to loop through the unique rv instruments to get different offsets and jitters
        instrument_list = np.unique(self.data_table["instrument"])
        inst_indices_all = []
        for inst in instrument_list:
            inst_indices = np.where(self.data_table["instrument"] == inst)
            inst_indices_all.append(inst_indices)

        # defining indices for unique instruments in the data table
        self.rv_instruments = np.unique(self.data_table["instrument"][rv_indices])
        self.rv_inst_indices = []
        for inst in self.rv_instruments:
            inst_indices = np.where(self.data_table["instrument"] == inst)
            self.rv_inst_indices.append(inst_indices)

        # astrometry instruments same for radec and seppa:
        self.astr_instruments = np.unique(
            self.data_table["instrument"][
                np.where(self.data_table["quant_type"] != "rv")
            ]
        )
        # save indicies for all of the ra/dec, sep/pa measurements for convenience
        self.all_radec = radec_indices
        self.all_seppa = seppa_indices

        for body_num in np.arange(self.num_secondary_bodies + 1):
            self.body_indices.append(np.where(self.data_table["object"] == body_num))

            self.radec.append(
                np.intersect1d(self.body_indices[body_num], radec_indices)
            )
            self.seppa.append(
                np.intersect1d(self.body_indices[body_num], seppa_indices)
            )
            self.rv.append(np.intersect1d(self.body_indices[body_num], rv_indices))

        # we should track the influence of the planet(s) on each other/the star if:
        # we are not fitting massless planets and
        # we have more than 1 companion OR we have stellar astrometry
        self.track_planet_perturbs = self.fit_secondary_mass and (
            (
<<<<<<< HEAD
                len(self.radec[0]) + len(self.seppa[0] > 0)
                or (self.num_secondary_bodies > 1)
=======
                ((len(self.radec[0]) + len(self.seppa[0]) > 0) or
                (self.num_secondary_bodies > 1) or
                (hipparcos_IAD is not None) or 
                (gaia is not None)
                )
>>>>>>> 196276e2
            )
        )

        if self.hipparcos_IAD is not None:
            self.track_planet_perturbs = True

        if self.restrict_angle_ranges:
            angle_upperlim = np.pi
        else:
            angle_upperlim = 2.0 * np.pi

        # Check for rv data
        contains_rv = False
        if len(self.rv[0]) > 0:
            contains_rv = True

        # Assign priors for the given basis set
        self.extra_basis_kwargs = {}
        basis_obj = getattr(basis, self.fitting_basis)

        # Obtain extra necessary data to assign priors for XYZ
        if self.fitting_basis == "XYZ":
            # Get epochs with least uncertainty, as is done in sampler.py
            convert_warning_print = False
            for body_num in np.arange(self.num_secondary_bodies) + 1:
                if len(self.radec[body_num]) > 0:
                    # only print the warning once.
                    if not convert_warning_print:
                        print(
                            "Converting ra/dec data points in data_table to sep/pa. Original data are stored in input_table."
                        )
                        convert_warning_print = True
                    self.convert_data_table_radec2seppa(body_num=body_num)

            sep_err = self.data_table[
                np.where(self.data_table["quant_type"] == "seppa")
            ]["quant1_err"].copy()
            meas_object = self.data_table[
                np.where(self.data_table["quant_type"] == "seppa")
            ]["object"].copy()

            astr_inds = np.where(self.input_table["object"] > 0)[0]
            astr_data = self.input_table[astr_inds]
            epochs = astr_data["epoch"]

            self.best_epochs = []
            self.best_epoch_idx = []
            min_sep_indices = np.argsort(
                sep_err
            )  # indices of sep err sorted from smallest to higheset
            min_sep_indices_body = meas_object[
                min_sep_indices
            ]  # the corresponding body_num that these sorted measurements correspond to
            for i in range(self.num_secondary_bodies):
                body_num = i + 1
                this_object_meas = np.where(min_sep_indices_body == body_num)[0]
                if np.size(this_object_meas) == 0:
                    # no data, no scaling
                    self.best_epochs.append(None)
                    continue
                # get the smallest measurement belonging to this body
                this_best_epoch_idx = min_sep_indices[this_object_meas][
                    0
                ]  # already sorted by argsort
                self.best_epoch_idx.append(this_best_epoch_idx)
                this_best_epoch = epochs[this_best_epoch_idx]
                self.best_epochs.append(this_best_epoch)

            self.extra_basis_kwargs = {
                "data_table": astr_data,
                "best_epoch_idx": self.best_epoch_idx,
                "epochs": epochs,
            }

        self.basis = basis_obj(
            self.stellar_or_system_mass,
            self.mass_err,
            self.plx,
            self.plx_err,
            self.num_secondary_bodies,
            self.fit_secondary_mass,
            angle_upperlim=angle_upperlim,
            hipparcos_IAD=self.hipparcos_IAD,
            rv=contains_rv,
            rv_instruments=self.rv_instruments,
            **self.extra_basis_kwargs
        )

        self.basis.verify_params()
        self.sys_priors, self.labels = self.basis.construct_priors()

        self.secondary_mass_indx = [
            self.basis.standard_basis_idx[i]
            for i in self.basis.standard_basis_idx.keys()
            if (i.startswith("m") and not i.endswith("0"))
        ]

        self.sma_indx = [
            self.basis.standard_basis_idx[i]
            for i in self.basis.standard_basis_idx.keys()
            if (i.startswith("sma"))
        ]
        self.ecc_indx = [
            self.basis.standard_basis_idx[i]
            for i in self.basis.standard_basis_idx.keys()
            if (i.startswith("ecc"))
        ]
        self.inc_indx = [
            self.basis.standard_basis_idx[i]
            for i in self.basis.standard_basis_idx.keys()
            if (i.startswith("inc"))
        ]
        self.aop_indx = [
            self.basis.standard_basis_idx[i]
            for i in self.basis.standard_basis_idx.keys()
            if (i.startswith("aop"))
        ]
        self.pan_indx = [
            self.basis.standard_basis_idx[i]
            for i in self.basis.standard_basis_idx.keys()
            if (i.startswith("pan"))
        ]
        self.tau_indx = [
            self.basis.standard_basis_idx[i]
            for i in self.basis.standard_basis_idx.keys()
            if (i.startswith("tau"))
        ]
        self.mpl_idx = [
            self.basis.standard_basis_idx[i]
            for i in self.basis.standard_basis_idx.keys()
            if (i.startswith("m") and i[1:] not in ["tot", "0"])
        ]

        self.param_idx = self.basis.param_idx

    def save(self, hf):
        """
        Saves the current object to an hdf5 file

        Args:
            hf (h5py._hl.files.File): a currently open hdf5 file in which
                to save the object.
        """

        hf.attrs["num_secondary_bodies"] = self.num_secondary_bodies

        hf.create_dataset("data", data=self.input_table)

        hf.attrs["restrict_angle_ranges"] = self.restrict_angle_ranges
        hf.attrs["tau_ref_epoch"] = self.tau_ref_epoch
        hf.attrs["stellar_or_system_mass"] = self.stellar_or_system_mass
        hf.attrs["plx"] = self.plx
        hf.attrs["mass_err"] = self.mass_err
        hf.attrs["plx_err"] = self.plx_err
        hf.attrs["fit_secondary_mass"] = self.fit_secondary_mass

        if self.gaia is not None:
            self.gaia._save(hf)
        elif self.hipparcos_IAD is not None:
            self.hipparcos_IAD._save(hf)
        hf.attrs["fitting_basis"] = self.fitting_basis
        hf.attrs["use_rebound"] = self.use_rebound

    def compute_all_orbits(self, params_arr, epochs=None, comp_rebound=False):
        """
        Calls orbitize.kepler.calc_orbit and optionally accounts for multi-body
        interactions. Also computes total quantities like RV (without jitter/gamma)

        Args:
            params_arr (np.array of float): RxM array
                of fitting parameters, where R is the number of
                parameters being fit, and M is the number of orbits
                we need model predictions for. Must be in the same order
                documented in ``System()`` above. If M=1, this can be a 1d array.
            epochs (np.array of float): epochs (in mjd) at which to compute
                orbit predictions.
            comp_rebound (bool, optional): A secondary optional input for
                use of N-body solver Rebound; by default, this will be set
                to false and a Kepler solver will be used instead.

        Returns:
            tuple:

                raoff (np.array of float): N_epochs x N_bodies x N_orbits array of
                    RA offsets from barycenter at each epoch.

                decoff (np.array of float): N_epochs x N_bodies x N_orbits array of
                    Dec offsets from barycenter at each epoch.

                vz (np.array of float): N_epochs x N_bodies x N_orbits array of
                    radial velocities at each epoch.

        """

        if epochs is None:
            epochs = self.data_table["epoch"]

        n_epochs = len(epochs)

        if len(params_arr.shape) == 1:
            n_orbits = 1
        else:
            n_orbits = params_arr.shape[1]

        ra_kepler = np.zeros(
            (n_epochs, self.num_secondary_bodies + 1, n_orbits)
        )  # N_epochs x N_bodies x N_orbits
        dec_kepler = np.zeros((n_epochs, self.num_secondary_bodies + 1, n_orbits))

        ra_perturb = np.zeros((n_epochs, self.num_secondary_bodies + 1, n_orbits))
        dec_perturb = np.zeros((n_epochs, self.num_secondary_bodies + 1, n_orbits))

        vz = np.zeros((n_epochs, self.num_secondary_bodies + 1, n_orbits))

        # mass/mtot used to compute each Keplerian orbit will be needed later to compute perturbations
        if self.track_planet_perturbs:
            masses = np.zeros((self.num_secondary_bodies + 1, n_orbits))
            mtots = np.zeros((self.num_secondary_bodies + 1, n_orbits))

        if comp_rebound or self.use_rebound:
            sma = params_arr[self.sma_indx]
            ecc = params_arr[self.ecc_indx]
            inc = params_arr[self.inc_indx]
            argp = params_arr[self.aop_indx]
            lan = params_arr[self.pan_indx]
            tau = params_arr[self.tau_indx]
            plx = params_arr[self.basis.standard_basis_idx["plx"]]

            if self.fit_secondary_mass:
                m_pl = params_arr[self.mpl_idx]
                m0 = params_arr[self.basis.param_idx["m0"]]
                mtot = m0 + sum(m_pl)
            else:
                m_pl = np.zeros(self.num_secondary_bodies)
                # if not fitting for secondary mass, then total mass must be stellar mass
                mtot = params_arr[self.basis.param_idx["mtot"]]

            raoff, deoff, vz = nbody.calc_orbit(
                epochs,
                sma,
                ecc,
                inc,
                argp,
                lan,
                tau,
                plx,
                mtot,
                tau_ref_epoch=self.tau_ref_epoch,
                m_pl=m_pl,
                output_star=True,
            )

        else:
            for body_num in np.arange(self.num_secondary_bodies) + 1:
                sma = params_arr[
                    self.basis.standard_basis_idx["sma{}".format(body_num)]
                ]
                ecc = params_arr[
                    self.basis.standard_basis_idx["ecc{}".format(body_num)]
                ]
                inc = params_arr[
                    self.basis.standard_basis_idx["inc{}".format(body_num)]
                ]
                argp = params_arr[
                    self.basis.standard_basis_idx["aop{}".format(body_num)]
                ]
                lan = params_arr[
                    self.basis.standard_basis_idx["pan{}".format(body_num)]
                ]
                tau = params_arr[
                    self.basis.standard_basis_idx["tau{}".format(body_num)]
                ]
                plx = params_arr[self.basis.standard_basis_idx["plx"]]

                if self.fit_secondary_mass:
                    # mass of secondary bodies are in order from -1-num_bodies until -2 in order.
                    mass = params_arr[
                        self.basis.standard_basis_idx["m{}".format(body_num)]
                    ]
                    m0 = params_arr[self.basis.standard_basis_idx["m0"]]

                    # For what mtot to use to calculate central potential, we should use the mass enclosed in a sphere with r <= distance of planet.
                    # We need to select all planets with sma < this planet.
                    all_smas = params_arr[self.sma_indx]
                    within_orbit = np.where(all_smas <= sma)
                    outside_orbit = np.where(all_smas > sma)
                    all_pl_masses = params_arr[self.secondary_mass_indx]
                    inside_masses = all_pl_masses[within_orbit]
                    mtot = np.sum(inside_masses) + m0

                else:
                    m_pl = np.zeros(self.num_secondary_bodies)
                    # if not fitting for secondary mass, then total mass must be stellar mass
                    mass = None
                    m0 = None
                    mtot = params_arr[self.basis.standard_basis_idx["mtot"]]

                if self.track_planet_perturbs:
                    masses[body_num] = mass
                    mtots[body_num] = mtot

                # solve Kepler's equation
                raoff, decoff, vz_i = kepler.calc_orbit(
                    epochs,
                    sma,
                    ecc,
                    inc,
                    argp,
                    lan,
                    tau,
                    plx,
                    mtot,
                    mass_for_Kamp=m0,
                    tau_ref_epoch=self.tau_ref_epoch,
                )

                # raoff, decoff, vz are scalers if the length of epochs is 1
                if len(epochs) == 1:
                    raoff = np.array([raoff])
                    decoff = np.array([decoff])
                    vz_i = np.array([vz_i])

                # add Keplerian ra/deoff for this body to storage arrays
                ra_kepler[:, body_num, :] = np.reshape(raoff, (n_epochs, n_orbits))
                dec_kepler[:, body_num, :] = np.reshape(decoff, (n_epochs, n_orbits))
                vz[:, body_num, :] = np.reshape(vz_i, (n_epochs, n_orbits))

                # vz_i is the ith companion radial velocity
                if self.fit_secondary_mass:
                    vz0 = np.reshape(
                        vz_i * -(mass / m0), (n_epochs, n_orbits)
                    )  # calculating stellar velocity due to ith companion
                    vz[:, 0, :] += vz0  # adding stellar velocity and gamma

            # if we are fitting for the mass of the planets, then they will perturb the star
            # add the perturbation on the star due to this planet on the relative astrometry of the planet that was measured
            # We are superimposing the Keplerian orbits, so we can add it linearly, scaled by the mass.
            # Because we are in Jacobi coordinates, for companions, we only should model the effect of planets interior to it.
            # (Jacobi coordinates mean that separation for a given companion is measured relative to the barycenter of all interior companions)
            if self.track_planet_perturbs:
                for body_num in np.arange(self.num_secondary_bodies + 1):
                    if body_num > 0:
                        # for companions, only perturb companion orbits at larger SMAs than this one.
                        sma = params_arr[
                            self.basis.standard_basis_idx["sma{}".format(body_num)]
                        ]
                        all_smas = params_arr[self.sma_indx]
                        outside_orbit = np.where(all_smas > sma)[0]
                        which_perturb_bodies = outside_orbit + 1

                        # the planet will also perturb the star
                        which_perturb_bodies = np.append([0], which_perturb_bodies)

                    else:
                        # for the star, what we are measuring is its position relative to the system barycenter
                        # so we want to account for all of the bodies.
                        which_perturb_bodies = np.arange(self.num_secondary_bodies + 1)

                    for other_body_num in which_perturb_bodies:
                        # skip itself since the the 2-body problem is measuring the planet-star separation already
                        if (body_num == other_body_num) | (body_num == 0):
                            continue

                        ## NOTE: we are only handling astrometry right now (TODO: integrate RV into this)
                        # this computes the perturbation on the other body due to the current body

                        # star is perturbed in opposite direction
                        if other_body_num == 0:
                            ra_perturb[:, other_body_num, :] -= (
                                masses[body_num] / mtots[body_num]
                            ) * ra_kepler[:, body_num, :]
                            dec_perturb[:, other_body_num, :] -= (
                                masses[body_num] / mtots[body_num]
                            ) * dec_kepler[:, body_num, :]

                        else:
                            ra_perturb[:, other_body_num, :] += (
                                masses[body_num] / mtots[body_num]
                            ) * ra_kepler[:, body_num, :]
                            dec_perturb[:, other_body_num, :] += (
                                masses[body_num] / mtots[body_num]
                            ) * dec_kepler[:, body_num, :]

            raoff = ra_kepler + ra_perturb
            deoff = dec_kepler + dec_perturb

        if self.fitting_basis == "XYZ":
            # Find and filter out unbound orbits
            bad_orbits = np.where(np.logical_or(ecc >= 1.0, ecc < 0.0))[0]
            if bad_orbits.size != 0:
                raoff[:, :, bad_orbits] = np.inf
                deoff[:, :, bad_orbits] = np.inf
                vz[:, :, bad_orbits] = np.inf
                return raoff, deoff, vz
            else:
                return raoff, deoff, vz
        else:
            return raoff, deoff, vz

    def compute_model(self, params_arr, use_rebound=False):
        """
        Compute model predictions for an array of fitting parameters.
        Calls the above compute_all_orbits() function, adds jitter/gamma to
        RV measurements, and propagates these predictions to a model array that
        can be subtracted from a data array to compute chi2.

        Args:
            params_arr (np.array of float): RxM array
                of fitting parameters, where R is the number of
                parameters being fit, and M is the number of orbits
                we need model predictions for. Must be in the same order
                documented in ``System()`` above. If M=1, this can be a 1d array.
            use_rebound (bool, optional): A secondary optional input for
                use of N-body solver Rebound; by default, this will be set
                to false and a Kepler solver will be used instead.

        Returns:
            tuple of:
                np.array of float: Nobsx2xM array model predictions. If M=1, this is
                    a 2d array, otherwise it is a 3d array.
                np.array of float: Nobsx2xM array jitter predictions. If M=1, this is
                    a 2d array, otherwise it is a 3d array.
        """

        to_convert = np.copy(params_arr)
        standard_params_arr = self.basis.to_standard_basis(to_convert)

        if use_rebound:
            raoff, decoff, vz = self.compute_all_orbits(
                standard_params_arr, comp_rebound=True
            )
        else:
            raoff, decoff, vz = self.compute_all_orbits(standard_params_arr)

        if len(standard_params_arr.shape) == 1:
            n_orbits = 1
        else:
            n_orbits = standard_params_arr.shape[1]

        n_epochs = len(self.data_table)
        model = np.zeros((n_epochs, 2, n_orbits))
        jitter = np.zeros((n_epochs, 2, n_orbits))
        gamma = np.zeros((n_epochs, 2, n_orbits))

        if len(self.rv[0]) > 0 and self.fit_secondary_mass:
            # looping through instruments to get the gammas & jitters
            for rv_idx in range(len(self.rv_instruments)):
                jitter[self.rv_inst_indices[rv_idx], 0] = standard_params_arr[  # [km/s]
                    self.basis.standard_basis_idx[
                        "sigma_{}".format(self.rv_instruments[rv_idx])
                    ]
                ]
                jitter[self.rv_inst_indices[rv_idx], 1] = np.nan

                gamma[self.rv_inst_indices[rv_idx], 0] = standard_params_arr[
                    self.basis.standard_basis_idx[
                        "gamma_{}".format(self.rv_instruments[rv_idx])
                    ]
                ]
                gamma[self.rv_inst_indices[rv_idx], 1] = np.nan

        for body_num in np.arange(self.num_secondary_bodies + 1):
            # for the model points that correspond to this planet's orbit, add the model prediction
            # RA/Dec
            if len(self.radec[body_num]) > 0:  # (prevent empty array dimension errors)
                model[self.radec[body_num], 0] = raoff[
                    self.radec[body_num], body_num, :
                ]  # N_epochs x N_bodies x N_orbits
                model[self.radec[body_num], 1] = decoff[
                    self.radec[body_num], body_num, :
                ]

            # Sep/PA
            if len(self.seppa[body_num]) > 0:
                sep, pa = radec2seppa(raoff, decoff)

                model[self.seppa[body_num], 0] = sep[self.seppa[body_num], body_num, :]
                model[self.seppa[body_num], 1] = pa[self.seppa[body_num], body_num, :]

            # RV
            if len(self.rv[body_num]) > 0:
                model[self.rv[body_num], 0] = vz[self.rv[body_num], body_num, :]
                model[self.rv[body_num], 1] = np.nan

        if n_orbits == 1:
            model = model.reshape((n_epochs, 2))
            jitter = jitter.reshape((n_epochs, 2))
            gamma = gamma.reshape((n_epochs, 2))

        if self.fit_secondary_mass:
            return model + gamma, jitter
        else:
            return model, jitter

    def convert_data_table_radec2seppa(self, body_num=1):
        """
        Converts rows of self.data_table given in radec to seppa.
        Note that self.input_table remains unchanged.

        Args:
            body_num (int): which object to convert (1 = first planet)
        """
        for i in self.radec[
            body_num
        ]:  # Loop through rows where input provided in radec
            # Get ra/dec values
            ra = self.data_table["quant1"][i]
            ra_err = self.data_table["quant1_err"][i]
            dec = self.data_table["quant2"][i]
            dec_err = self.data_table["quant2_err"][i]
            radec_corr = self.data_table["quant12_corr"][i]
            # Convert to sep/PA
            sep, pa = radec2seppa(ra, dec)

            if np.isnan(radec_corr):
                # E-Z
                sep_err = 0.5 * (ra_err + dec_err)
                pa_err = np.degrees(sep_err / sep)
                seppa_corr = np.nan
            else:
                sep_err, pa_err, seppa_corr = transform_errors(
                    ra, dec, ra_err, dec_err, radec_corr, radec2seppa
                )

            # Update data_table
            self.data_table["quant1"][i] = sep
            self.data_table["quant1_err"][i] = sep_err
            self.data_table["quant2"][i] = pa
            self.data_table["quant2_err"][i] = pa_err
            self.data_table["quant12_corr"][i] = seppa_corr
            self.data_table["quant_type"][i] = "seppa"
            # Update self.radec and self.seppa arrays
            self.radec[body_num] = np.delete(
                self.radec[body_num], np.where(self.radec[body_num] == i)[0]
            )
            self.seppa[body_num] = np.append(self.seppa[body_num], i)


def radec2seppa(ra, dec, mod180=False):
    """
    Convenience function for converting from
    right ascension/declination to separation/
    position angle.

    Args:
        ra (np.array of float): array of RA values, in mas
        dec (np.array of float): array of Dec values, in mas
        mod180 (Bool): if True, output PA values will be given
            in range [180, 540) (useful for plotting short
            arcs with PAs that cross 360 during observations)
            (default: False)


    Returns:
        tuple of float: (separation [mas], position angle [deg])

    """
    sep = np.sqrt((ra**2) + (dec**2))
    pa = np.degrees(np.arctan2(ra, dec)) % 360.0

    if mod180:
        pa[pa < 180] += 360

    return sep, pa


def seppa2radec(sep, pa):
    """
    Convenience function to convert sep/pa to ra/dec

    Args:
        sep (np.array of float): array of separation in mas
        pa (np.array of float): array of position angles in degrees

    Returns:
        tuple: (ra [mas], dec [mas])
    """
    ra = sep * np.sin(np.radians(pa))
    dec = sep * np.cos(np.radians(pa))

    return ra, dec


def transform_errors(x1, x2, x1_err, x2_err, x12_corr, transform_func, nsamps=100000):
    """
     Transform errors and covariances from one basis to another using a Monte Carlo
     apporach

    Args:
         x1 (float): planet location in first coordinate (e.g., RA, sep) before
             transformation
         x2 (float): planet location in the second coordinate (e.g., Dec, PA)
             before transformation)
         x1_err (float): error in x1
         x2_err (float): error in x2
         x12_corr (float): correlation between x1 and x2
         transform_func (function): function that transforms between (x1, x2)
             and (x1p, x2p) (the transformed coordinates). The function signature
             should look like: `x1p, x2p = transform_func(x1, x2)`
         nsamps (int): number of samples to draw more the Monte Carlo approach.
             More is slower but more accurate.
     Returns:
         tuple (x1p_err, x2p_err, x12p_corr): the errors and correlations for
             x1p,x2p (the transformed coordinates)
    """

    if np.isnan(x12_corr):
        x12_corr = 0.0

    # construct covariance matrix from the terms provided
    cov = np.array(
        [
            [x1_err**2, x1_err * x2_err * x12_corr],
            [x1_err * x2_err * x12_corr, x2_err**2],
        ]
    )

    samps = np.random.multivariate_normal([x1, x2], cov, size=nsamps)

    x1p, x2p = transform_func(samps[:, 0], samps[:, 1])

    x1p_err = np.std(x1p)
    x2p_err = np.std(x2p)
    x12_corr = np.corrcoef([x1p, x2p])[0, 1]

    return x1p_err, x2p_err, x12_corr


def generate_synthetic_data(
    orbit_frac,
    mtot,
    plx,
    ecc=0.5,
    inc=np.pi / 4,
    argp=np.pi / 4,
    lan=np.pi / 4,
    tau=0.8,
    num_obs=4,
    unc=2,
):
    """Generate an orbitize-table of synethic data

    Args:
        orbit_frac (float): percentage of orbit covered by synthetic data
        mtot (float): total mass of the system [M_sol]
        plx (float): parallax of system [mas]
        num_obs (int): number of observations to generate
        unc (float): uncertainty on all simulated RA & Dec measurements [mas]

    Returns:
        2-tuple:
            - `astropy.table.Table`: data table of generated synthetic data
            - float: the semimajor axis of the generated data
    """

    # calculate RA/Dec at three observation epochs
    # `num_obs` epochs between ~2000 and ~2003 [MJD]
    observation_epochs = np.linspace(51550.0, 52650.0, num_obs)
    num_obs = len(observation_epochs)

    # calculate the orbital fraction
    orbit_coverage = (max(observation_epochs) - min(observation_epochs)) / 365.25
    period = 100 * orbit_coverage / orbit_frac
    sma = (period**2 * mtot) ** (1 / 3)

    # calculate RA/Dec at three observation epochs
    # `num_obs` epochs between ~2000 and ~2003 [MJD]
    ra, dec, _ = kepler.calc_orbit(
        observation_epochs, sma, ecc, inc, argp, lan, tau, plx, mtot
    )

    # add Gaussian noise to simulate measurement
    ra += np.random.normal(scale=unc, size=num_obs)
    dec += np.random.normal(scale=unc, size=num_obs)

    # define observational uncertainties
    ra_err = dec_err = np.ones(num_obs) * unc

    data_table = table.Table(
        [observation_epochs, [1] * num_obs, ra, ra_err, dec, dec_err],
        names=("epoch", "object", "raoff", "raoff_err", "decoff", "decoff_err"),
    )
    # read into orbitize format
    data_table = read_file(data_table)

    return data_table, sma<|MERGE_RESOLUTION|>--- conflicted
+++ resolved
@@ -144,16 +144,11 @@
         # we have more than 1 companion OR we have stellar astrometry
         self.track_planet_perturbs = self.fit_secondary_mass and (
             (
-<<<<<<< HEAD
-                len(self.radec[0]) + len(self.seppa[0] > 0)
-                or (self.num_secondary_bodies > 1)
-=======
                 ((len(self.radec[0]) + len(self.seppa[0]) > 0) or
                 (self.num_secondary_bodies > 1) or
                 (hipparcos_IAD is not None) or 
                 (gaia is not None)
                 )
->>>>>>> 196276e2
             )
         )
 
