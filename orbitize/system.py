import numpy as np
<<<<<<< HEAD
from orbitize import nbody, priors, read_input, kepler, conversions, hipparcos
import astropy.units as u
import astropy.constants as consts
=======
from orbitize import kepler, basis
>>>>>>> 833c5f2c

class System(object):
    """
    A class to store information about a system (data & priors)
    and calculate model predictions given a set of orbital
    parameters.

    Args:
        num_secondary_bodies (int): number of secondary bodies in the system.
            Should be at least 1.
        data_table (astropy.table.Table): output from 
            ``orbitize.read_input.read_file()``
        stellar_mass (float): mean mass of the primary, in M_sol. See 
            ``fit_secondary_mass`` docstring below.
        plx (float): mean parallax of the system, in mas
        mass_err (float, optional): uncertainty on ``stellar_mass``, in M_sol
        plx_err (float, optional): uncertainty on ``plx``, in mas
        restrict_angle_ranges (bool, optional): if True, restrict the ranges
            of the position angle of nodes to [0,180)
            to get rid of symmetric double-peaks for imaging-only datasets.
        tau_ref_epoch (float, optional): reference epoch for defining tau (MJD).
            Default is 58849 (Jan 1, 2020).
        fit_secondary_mass (bool, optional): if True, include the dynamical
            mass of the orbiting body as a fitted parameter. If this is set to 
            False, ``stellar_mass`` is taken to be the total mass of the system. 
            (default: False)
        hipparcos_IAD (orbitize.hipparcos.HipparcosLogProb): an object 
            containing information & precomputed values relevant to Hipparcos
            IAD fitting. See hipparcos.py for more details.
        fitting_basis (str): the name of the class corresponding to the fitting 
            basis to be used. See basis.py for a list of implemented fitting bases.

    Priors are initialized as a list of orbitize.priors.Prior objects and stored
    in the variable ``System.sys_priors``. You should initialize this class, 
    then overwrite priors you wish to customize. You can use the 
    ``System.param_idx`` attribute to figure out which indices correspond to 
    which fitting parameters. See the "changing priors" tutorial for more detail.  

    Written: Sarah Blunt, Henry Ngo, Jason Wang, 2018
    """

    def __init__(self, num_secondary_bodies, data_table, stellar_mass,
                 plx, mass_err=0, plx_err=0, restrict_angle_ranges=None,
<<<<<<< HEAD
                 tau_ref_epoch=58849, fit_secondary_mass=False, results=None,
                 hipparcos_number=None, fitting_basis='standard', hipparcos_filename=None, use_rebound=False):
=======
                 tau_ref_epoch=58849, fit_secondary_mass=False,
                 hipparcos_IAD=None, fitting_basis='Standard'):
>>>>>>> 833c5f2c

        self.use_rebound = use_rebound
        self.num_secondary_bodies = num_secondary_bodies
        self.results = []
        self.fit_secondary_mass = fit_secondary_mass
        self.tau_ref_epoch = tau_ref_epoch
        self.restrict_angle_ranges = restrict_angle_ranges
        self.hipparcos_IAD = hipparcos_IAD
        self.fitting_basis = fitting_basis
        self.best_epochs = []
        self.data_table = data_table
        self.input_table = self.data_table.copy()

        # Group the data in some useful ways

        self.body_indices = []

        # List of arrays of indices corresponding to epochs in RA/Dec for each body
        self.radec = []

        # List of arrays of indices corresponding to epochs in SEP/PA for each body
        self.seppa = []

        # List of index arrays corresponding to each rv for each body
        self.rv = []

        self.fit_astrometry=True
        radec_indices = np.where(self.data_table['quant_type'] == 'radec')
        seppa_indices = np.where(self.data_table['quant_type'] == 'seppa')

        if len(radec_indices[0])==0 and len(seppa_indices[0])==0:
            self.fit_astrometry=False
        rv_indices = np.where(self.data_table['quant_type'] == 'rv')

        # defining all indices to loop through the unique rv instruments to get different offsets and jitters
        instrument_list = np.unique(self.data_table['instrument'])
        inst_indices_all = []
        for inst in instrument_list:
            inst_indices = np.where(self.data_table['instrument'] == inst)
            inst_indices_all.append(inst_indices)

        # defining indices for unique instruments in the data table
        self.rv_instruments = np.unique(self.data_table['instrument'][rv_indices])
        self.rv_inst_indices = []
        for inst in self.rv_instruments:
            inst_indices = np.where(self.data_table['instrument'] == inst)
            self.rv_inst_indices.append(inst_indices)

        # astrometry instruments same for radec and seppa:
        self.astr_instruments = np.unique(
            self.data_table['instrument'][np.where(self.data_table['quant_type'] != 'rv')])
        # save indicies for all of the ra/dec, sep/pa measurements for convenience
        self.all_radec = radec_indices
        self.all_seppa = seppa_indices

        for body_num in np.arange(self.num_secondary_bodies+1):

            self.body_indices.append(
                np.where(self.data_table['object'] == body_num)
            )

            self.radec.append(
                np.intersect1d(self.body_indices[body_num], radec_indices)
            )
            self.seppa.append(
                np.intersect1d(self.body_indices[body_num], seppa_indices)
            )
            self.rv.append(
                np.intersect1d(self.body_indices[body_num], rv_indices)
            )

        # we should track the influence of the planet(s) on each other/the star if we are not fitting massless planets and 
        # we are not fitting relative astrometry of just a single body
        self.track_planet_perturbs = self.fit_secondary_mass and \
                                     ((len(self.radec[1]) + len(self.seppa[1]) + len(self.rv[1]) < len(data_table)) or \
                                      (self.num_secondary_bodies > 1))

        if self.hipparcos_IAD is not None:
            self.track_planet_perturbs = True

        if restrict_angle_ranges:
            angle_upperlim = np.pi
        else:
            angle_upperlim = 2.*np.pi

        # Check for rv data
        contains_rv = False
        if len(self.rv[0]) > 0:
            contains_rv = True

        # Assign priors for the given basis set
        self.extra_basis_kwargs = {}
        basis_obj = getattr(basis, self.fitting_basis)

        # Obtain extra necessary data to assign priors for XYZ
        if fitting_basis == 'XYZ':
            # Get epochs with least uncertainty, as is done in sampler.py
            convert_warning_print = False
            for body_num in np.arange(self.num_secondary_bodies) + 1:
                if len(self.radec[body_num]) > 0:
                    # only print the warning once. 
                    if not convert_warning_print:
                        print('Converting ra/dec data points in data_table to sep/pa. Original data are stored in input_table.')
                        convert_warning_print = True
                    self.convert_data_table_radec2seppa(body_num=body_num)

            sep_err = self.data_table[np.where(
                self.data_table['quant_type'] == 'seppa')]['quant1_err'].copy()
            meas_object = self.data_table[np.where(
                self.data_table['quant_type'] == 'seppa')]['object'].copy()

            astr_inds = np.where(self.input_table['object'] > 0)[0]
            astr_data = self.input_table[astr_inds]
            epochs = astr_data['epoch']

            self.best_epochs = []
            self.best_epoch_idx = []
            min_sep_indices = np.argsort(sep_err) # indices of sep err sorted from smallest to higheset
            min_sep_indices_body = meas_object[min_sep_indices] # the corresponding body_num that these sorted measurements correspond to
            for i in range(self.num_secondary_bodies):
                body_num = i + 1
                this_object_meas = np.where(min_sep_indices_body == body_num)[0]
                if np.size(this_object_meas) == 0:
                    # no data, no scaling
                    self.best_epochs.append(None)
                    continue
                # get the smallest measurement belonging to this body
                this_best_epoch_idx = min_sep_indices[this_object_meas][0] # already sorted by argsort
                self.best_epoch_idx.append(this_best_epoch_idx)
                this_best_epoch = epochs[this_best_epoch_idx]
                self.best_epochs.append(this_best_epoch)

            self.extra_basis_kwargs = {'data_table':astr_data, 'best_epoch_idx':self.best_epoch_idx, 'epochs':epochs}


        self.basis = basis_obj(
            stellar_mass, mass_err, plx, plx_err, self.num_secondary_bodies, 
            self.fit_secondary_mass, angle_upperlim=angle_upperlim, 
            hipparcos_IAD=self.hipparcos_IAD, rv=contains_rv, 
            rv_instruments=self.rv_instruments, **self.extra_basis_kwargs
        )

        self.basis.verify_params()
        self.sys_priors, self.labels = self.basis.construct_priors()

        self.secondary_mass_indx = [
            self.basis.param_idx[i] for i in self.basis.param_idx.keys() if (
                i.startswith('m') and
                not i.endswith('0')
            )
        ]
    
        self.sma_indx = [
            self.basis.param_idx[i] for i in self.basis.param_idx.keys() if (
                i.startswith('sma')
            )
        ]

        self.param_idx = self.basis.param_idx

    def compute_all_orbits(self, params_arr, epochs=None, comp_rebound=False):
        """
        Calls orbitize.kepler.calc_orbit and optionally accounts for multi-body
        interactions. Also computes total quantities like RV (without jitter/gamma)

        Args:
            params_arr (np.array of float): RxM array
                of fitting parameters, where R is the number of
                parameters being fit, and M is the number of orbits
                we need model predictions for. Must be in the same order
                documented in ``System()`` above. If M=1, this can be a 1d array.
<<<<<<< HEAD
            comp_rebound (bool, optional): A secondary optional input for 
                use of N-body solver Rebound; by default, this will be set
                to false and a Kepler solver will be used instead. 
=======
            epochs (np.array of float): epochs (in mjd) at which to compute
                orbit predictions.
>>>>>>> 833c5f2c
        
        Returns:
            tuple of:
                raoff (np.array of float): N_epochs x N_bodies x N_orbits array of
                    RA offsets from barycenter at each epoch.
                decoff (np.array of float): N_epochs x N_bodies x N_orbits array of
                    Dec offsets from barycenter at each epoch.
                vz (np.array of float): N_epochs x N_bodies x N_orbits array of
                    radial velocities at each epoch.

        """
        if epochs is None:
            epochs = self.data_table['epoch']

        n_epochs = len(epochs)

        if len(params_arr.shape) == 1:
            n_orbits = 1
        else:
            n_orbits = params_arr.shape[1]

        ra_kepler = np.zeros((n_epochs, self.num_secondary_bodies + 1, n_orbits)) # N_epochs x N_bodies x N_orbits
        dec_kepler = np.zeros((n_epochs, self.num_secondary_bodies + 1, n_orbits))

        ra_perturb = np.zeros((n_epochs, self.num_secondary_bodies + 1, n_orbits)) 
        dec_perturb = np.zeros((n_epochs, self.num_secondary_bodies + 1, n_orbits))

        vz = np.zeros((n_epochs, self.num_secondary_bodies + 1, n_orbits))

        # mass/mtot used to compute each Keplerian orbit will be needed later to compute perturbations
        if self.track_planet_perturbs:
            masses = np.zeros((self.num_secondary_bodies + 1, n_orbits))
            mtots = np.zeros((self.num_secondary_bodies + 1, n_orbits))

        total_rv0 = 0
        plx = params_arr[6 * self.num_secondary_bodies]

<<<<<<< HEAD
        if comp_rebound or self.use_rebound:
                
            sma = params_arr[0:6*self.num_secondary_bodies:6]
            ecc = params_arr[1:6*self.num_secondary_bodies:6]
            inc = params_arr[2:6*self.num_secondary_bodies:6]
            argp = params_arr[3:6*self.num_secondary_bodies:6]
            lan = params_arr[4:6*self.num_secondary_bodies:6]
            tau = params_arr[5:6*self.num_secondary_bodies:6]
=======
        for body_num in np.arange(self.num_secondary_bodies)+1:

            sma = params_arr[self.basis.param_idx['sma{}'.format(body_num)]]
            ecc = params_arr[self.basis.param_idx['ecc{}'.format(body_num)]]
            inc = params_arr[self.basis.param_idx['inc{}'.format(body_num)]]
            argp = params_arr[self.basis.param_idx['aop{}'.format(body_num)]]
            lan = params_arr[self.basis.param_idx['pan{}'.format(body_num)]]
            tau = params_arr[self.basis.param_idx['tau{}'.format(body_num)]]
            plx = params_arr[self.basis.param_idx['plx']]
>>>>>>> 833c5f2c

            if self.fit_secondary_mass:
                # mass of secondary bodies are in order from -1-num_bodies until -2 in order.
<<<<<<< HEAD
                m_pl = params_arr[-1-self.num_secondary_bodies:-1]
                m0 = params_arr[-1]
                mtot = m0 + sum(m_pl)
=======
                mass = params_arr[self.basis.param_idx['m{}'.format(body_num)]]
                m0 = params_arr[self.basis.param_idx['m0']]

                # For what mtot to use to calculate central potential, we should use the mass enclosed in a sphere with r <= distance of planet. 
                # We need to select all planets with sma < this planet. 
                all_smas = params_arr[self.sma_indx]
                within_orbit = np.where(all_smas <= sma)
                outside_orbit = np.where(all_smas > sma)
                all_pl_masses = params_arr[self.secondary_mass_indx]
                inside_masses = all_pl_masses[within_orbit]
                mtot = np.sum(inside_masses) + m0

>>>>>>> 833c5f2c
            else:
                m_pl = np.zeros(self.num_secondary_bodies)
                # if not fitting for secondary mass, then total mass must be stellar mass
<<<<<<< HEAD
                mtot = params_arr[-1]
            
            raoff, deoff, vz = nbody.calc_orbit(epochs, sma, ecc, inc, argp, lan, tau, plx, mtot, tau_ref_epoch=self.tau_ref_epoch, m_pl=m_pl, output_star = True)
    
        else:
=======
                mass = None
                m0 = None
                mtot = params_arr[self.basis.param_idx['mtot']]
            
            if self.track_planet_perturbs:
                masses[body_num] = mass
                mtots[body_num] = mtot

            # solve Kepler's equation
            raoff, decoff, vz_i = kepler.calc_orbit(
                epochs, sma, ecc, inc, argp, lan, tau, plx, mtot,
                mass_for_Kamp=m0, tau_ref_epoch=self.tau_ref_epoch, 
                tau_warning=False
            )

            # raoff, decoff, vz are scalers if the length of epochs is 1
            if len(epochs) == 1:
                raoff = np.array([raoff])
                decoff = np.array([decoff])
                vz_i = np.array([vz_i])
>>>>>>> 833c5f2c

            for body_num in np.arange(self.num_secondary_bodies)+1:

                startindex = 6 * (body_num - 1)
                if self.fitting_basis == 'standard':

<<<<<<< HEAD
                    sma = params_arr[startindex]
                    ecc = params_arr[startindex + 1]
                    inc = params_arr[startindex + 2]
                    argp = params_arr[startindex + 3]
                    lan = params_arr[startindex + 4]
                    tau = params_arr[startindex + 5]
                
                elif self.fitting_basis == 'XYZ':
                    
                    # curr_idx = self.body_indices[body_num]
                    # radec_uncerts = self.data_table['quant1_err'][curr_idx] + self.data_table['quant2_err'][curr_idx]
                    # min_uncert = np.where(radec_uncerts == np.amin(radec_uncerts))
                    best_idx = self.best_epoch_idx[body_num-1]
                    constrained_epoch = epochs[best_idx]

                    to_convert = np.array([*params_arr[startindex:(startindex+6)],params_arr[6 * self.num_secondary_bodies],params_arr[-1]])
                    standard_params = conversions.xyz_to_standard(constrained_epoch, to_convert)

                    sma = standard_params[0] 
                    ecc = standard_params[1]
                    inc = standard_params[2]
                    argp = standard_params[3]
                    lan = standard_params[4]
                    tau = standard_params[5]

                if self.fit_secondary_mass:

                    # mass of secondary bodies are in order from -1-num_bodies until -2 in order.
                    mass = params_arr[-1-self.num_secondary_bodies+(body_num-1)]
                    m0 = params_arr[-1]

                    # For what mtot to use to calculate central potential, we should use the mass enclosed in a sphere with r <= distance of planet. 
                    # We need to select all planets with sma < this planet. 
                    all_smas = params_arr[0:6*self.num_secondary_bodies:6]
                    within_orbit = np.where(all_smas <= sma)
                    outside_orbit = np.where(all_smas > sma)
                    all_pl_masses = params_arr[-1-self.num_secondary_bodies:-1]
                    inside_masses = all_pl_masses[within_orbit]
                    mtot = np.sum(inside_masses) + m0

                else:
                    # if not fitting for secondary mass, then total mass must be stellar mass
                    mass = None
                    m0 = None
                    mtot = params_arr[-1]
                    m_pl = np.zeros(len(sma))
                
                if self.track_planet_perturbs:
                    masses[body_num] = mass
                    mtots[body_num] = mtot
                    
                # solve Kepler's equation
                raoff, decoff, vz_i = kepler.calc_orbit(
                    epochs, sma, ecc, inc, argp, lan, tau, plx, mtot,
                    mass_for_Kamp=m0, tau_ref_epoch=self.tau_ref_epoch, tau_warning=False
                )

                # raoff, decoff, vz are scalers if the length of epochs is 1
                if len(epochs) == 1:
                    raoff = np.array([raoff])
                    decoff = np.array([decoff])
                    vz_i = np.array([vz_i])

                if n_orbits == 1:
                    raoff = raoff.reshape((n_epochs, 1))
                    decoff = decoff.reshape((n_epochs, 1))
                    vz_i = vz_i.reshape((n_epochs, 1))

                # add Keplerian ra/deoff for this body to storage arrays
                ra_kepler[:, body_num, :] = raoff 
                dec_kepler[:, body_num, :] = decoff
                vz[:, body_num, :] = vz_i

                # vz_i is the ith companion radial velocity
                if self.fit_secondary_mass:
                    vz0 = vz_i * -(mass / m0)  # calculating stellar velocity due to ith companion
                    total_rv0 = total_rv0 + vz0  # adding stellar velocity and gamma

            # if we are fitting for the mass of the planets, then they will perturb the star
            # add the perturbation on the star due to this planet on the relative astrometry of the planet that was measured
            # We are superimposing the Keplerian orbits, so we can add it linearly, scaled by the mass. 
            # Because we are in Jacobi coordinates, for companions, we only should model the effect of planets interior to it. 
            # (Jacobi coordinates mean that separation for a given companion is measured relative to the barycenter of all interior companions)
            if self.track_planet_perturbs:
                for body_num in np.arange(self.num_secondary_bodies + 1):
                    if body_num > 0:
                        # for companions, only perturb companion orbits at larger SMAs than this one. 
                        startindex = 6 * (body_num - 1) # subtract 1 because object 1 is 0th companion
                        sma = params_arr[startindex]
                        all_smas = params_arr[0:6*self.num_secondary_bodies:6]
                        outside_orbit = np.where(all_smas > sma)[0]
                        which_perturb_bodies = outside_orbit + 1

                        # the planet will also perturb the star
                        which_perturb_bodies = np.append([0], which_perturb_bodies)

                    else:
                        # for the star, what we are measuring is its position relative to the system barycenter
                        # so we want to account for all of the bodies.  
                        which_perturb_bodies = np.arange(self.num_secondary_bodies+1)

                    for other_body_num in which_perturb_bodies:
                        # skip itself since the the 2-body problem is measuring the planet-star separation already
                        if (body_num == other_body_num) | (body_num == 0):
                            continue

                        ## NOTE: we are only handling astrometry right now (TODO: integrate RV into this)
                        ra_perturb[:, other_body_num, :] += (masses[body_num]/mtots[body_num]) * ra_kepler[:, body_num, :]
                        dec_perturb[:, other_body_num, :] += (masses[body_num]/mtots[body_num]) * dec_kepler[:, body_num, :] 
                        
                        # star is perturbed in opposite direction
                        if other_body_num == 0:
                            ra_perturb[:, other_body_num, :] *= -1
                            dec_perturb[:, other_body_num, :] *= -1

                raoff = ra_kepler + ra_perturb
                deoff = dec_kepler + dec_perturb
                vz[:, 0, :] = total_rv0
=======
            # vz_i is the ith companion radial velocity
            if self.fit_secondary_mass:
                vz0 = vz_i * -(mass / m0)  # calculating stellar velocity due to ith companion
                total_rv0 = total_rv0 + vz0  # adding stellar velocity and gamma

        # if we are fitting for the mass of the planets, then they will perturb the star
        # add the perturbation on the star due to this planet on the relative astrometry of the planet that was measured
        # We are superimposing the Keplerian orbits, so we can add it linearly, scaled by the mass. 
        # Because we are in Jacobi coordinates, for companions, we only should model the effect of planets interior to it. 
        # (Jacobi coordinates mean that separation for a given companion is measured relative to the barycenter of all interior companions)
        if self.track_planet_perturbs:
            for body_num in np.arange(self.num_secondary_bodies + 1):

                if body_num > 0:
                    # for companions, only perturb companion orbits at larger SMAs than this one. 
                    startindex = 6 * (body_num - 1) # subtract 1 because object 1 is 0th companion
                    sma = params_arr[self.basis.param_idx['sma{}'.format(body_num)]]
                    all_smas = params_arr[self.sma_indx]
                    outside_orbit = np.where(all_smas > sma)[0]
                    which_perturb_bodies = outside_orbit + 1

                    # the planet will also perturb the star
                    which_perturb_bodies = np.append([0], which_perturb_bodies)

                else:
                    # for the star, what we are measuring is its position relative to the system barycenter
                    # so we want to account for all of the bodies.  
                    which_perturb_bodies = np.arange(self.num_secondary_bodies+1)

                for other_body_num in which_perturb_bodies:
                    # skip itself since the the 2-body problem is measuring the planet-star separation already
                    if (body_num == other_body_num) | (body_num == 0):
                        continue

                    ## NOTE: we are only handling astrometry right now (TODO: integrate RV into this)
                    # this computes the perturbation on the other body due to the current body
                    ra_perturb[:, other_body_num, :] += (masses[body_num]/mtots[body_num]) * ra_kepler[:, body_num, :]
                    dec_perturb[:, other_body_num, :] += (masses[body_num]/mtots[body_num]) * dec_kepler[:, body_num, :] 
                    
                    # star is perturbed in opposite direction
                    if other_body_num == 0:
                        ra_perturb[:, other_body_num, :] *= -1
                        dec_perturb[:, other_body_num, :] *= -1

        raoff = ra_kepler + ra_perturb
        deoff = dec_kepler + dec_perturb
        vz[:, 0, :] = total_rv0
>>>>>>> 833c5f2c

        if self.fitting_basis == 'XYZ':
            # Find and filter out unbound orbits
            bad_orbits = np.where(np.logical_or(ecc >= 1., ecc < 0.))[0]
            if (bad_orbits.size != 0):
                raoff[:,:, bad_orbits] = np.inf
                deoff[:,:, bad_orbits] = np.inf 
                vz[:,:, bad_orbits] = np.inf
                return raoff, deoff, vz
            else: 
                return raoff, deoff, vz 
        else:
            return raoff, deoff, vz


    def compute_model(self, params_arr, use_rebound=False):
        """
        Compute model predictions for an array of fitting parameters. 
        Calls the above compute_all_orbits() function, adds jitter/gamma to
        RV measurements, and propagates these predictions to a model array that
        can be subtracted from a data array to compute chi2. 
        
        Args:
            params_arr (np.array of float): RxM array
                of fitting parameters, where R is the number of
                parameters being fit, and M is the number of orbits
                we need model predictions for. Must be in the same order
                documented in ``System()`` above. If M=1, this can be a 1d array.
            comp_rebound (bool, optional): A secondary optional input for 
                use of N-body solver Rebound; by default, this will be set
                to false and a Kepler solver will be used instead.

        Returns:
            np.array of float: Nobsx2xM array model predictions. If M=1, this is
            a 2d array, otherwise it is a 3d array.
        """
<<<<<<< HEAD
        if use_rebound:
            raoff, decoff, vz = self.compute_all_orbits(params_arr, comp_rebound=True)
        else:
            raoff, decoff, vz = self.compute_all_orbits(params_arr)
=======

        to_convert = np.copy(params_arr)
        standard_params_arr = self.basis.to_standard_basis(to_convert)      
>>>>>>> 833c5f2c

        raoff, decoff, vz = self.compute_all_orbits(standard_params_arr)

        if len(standard_params_arr.shape) == 1:
            n_orbits = 1
        else:
            n_orbits = standard_params_arr.shape[1]

        n_epochs = len(self.data_table)
        model = np.zeros((n_epochs, 2, n_orbits))
        jitter = np.zeros((n_epochs, 2, n_orbits))
        gamma = np.zeros((n_epochs, 2, n_orbits))

        if len(self.rv[0]) > 0 and self.fit_secondary_mass: 

            # looping through instruments to get the gammas & jitters
            for rv_idx in range(len(self.rv_instruments)):

                jitter[self.rv_inst_indices[rv_idx], 0] = standard_params_arr[ # [km/s]
                    self.basis.param_idx['sigma_{}'.format(self.rv_instruments[rv_idx])]
                ]
                jitter[self.rv_inst_indices[rv_idx], 1] = np.nan


                gamma[self.rv_inst_indices[rv_idx], 0] = standard_params_arr[
                    self.basis.param_idx['gamma_{}'.format(self.rv_instruments[rv_idx])]
                ] 
                gamma[self.rv_inst_indices[rv_idx], 1] = np.nan

        for body_num in np.arange(self.num_secondary_bodies + 1):

            # for the model points that correspond to this planet's orbit, add the model prediction
            # RA/Dec
            if len(self.radec[body_num]) > 0: # (prevent empty array dimension errors)
                model[self.radec[body_num], 0] = raoff[self.radec[body_num], body_num, :]  # N_epochs x N_bodies x N_orbits
                model[self.radec[body_num], 1] = decoff[self.radec[body_num], body_num, :]

            # Sep/PA
            if len(self.seppa[body_num]) > 0:
                sep, pa = radec2seppa(raoff, decoff)

                model[self.seppa[body_num], 0] = sep[self.seppa[body_num], body_num, :]
                model[self.seppa[body_num], 1] = pa[self.seppa[body_num], body_num, :]

            # RV
            if len(self.rv[body_num]) > 0:
                model[self.rv[body_num], 0] = vz[self.rv[body_num], body_num, :]
                model[self.rv[body_num], 1] = np.nan

        if n_orbits == 1:
            model = model.reshape((n_epochs, 2))
            jitter = jitter.reshape((n_epochs, 2))
            gamma = gamma.reshape((n_epochs, 2))

        if self.fit_secondary_mass:
            return model + gamma, jitter
        else:
            return model, jitter

    def convert_data_table_radec2seppa(self, body_num=1):
        """
        Converts rows of self.data_table given in radec to seppa.
        Note that self.input_table remains unchanged.

        Args:
            body_num (int): which object to convert (1 = first planet)
        """
        for i in self.radec[body_num]:  # Loop through rows where input provided in radec
            # Get ra/dec values
            ra = self.data_table['quant1'][i]
            ra_err = self.data_table['quant1_err'][i]
            dec = self.data_table['quant2'][i]
            dec_err = self.data_table['quant2_err'][i]
            radec_corr = self.data_table['quant12_corr'][i]
            # Convert to sep/PA
            sep, pa = radec2seppa(ra, dec)

            if np.isnan(radec_corr): 
                # E-Z
                sep_err = 0.5*(ra_err+dec_err)
                pa_err = np.degrees(sep_err/sep)
                seppa_corr = np.nan
            else:
                sep_err, pa_err, seppa_corr = transform_errors(ra, dec, ra_err, dec_err, radec_corr, radec2seppa)

            # Update data_table
            self.data_table['quant1'][i] = sep
            self.data_table['quant1_err'][i] = sep_err
            self.data_table['quant2'][i] = pa
            self.data_table['quant2_err'][i] = pa_err
            self.data_table['quant12_corr'][i] = seppa_corr
            self.data_table['quant_type'][i] = 'seppa'
            # Update self.radec and self.seppa arrays
            self.radec[body_num] = np.delete(
                self.radec[body_num], np.where(self.radec[body_num] == i)[0])
            self.seppa[body_num] = np.append(self.seppa[body_num], i)

    def add_results(self, results):
        """
        Adds an orbitize.results.Results object to the list in system.results

        Args:
            results (orbitize.results.Results object): add this object to list
        """
        self.results.append(results)

    def clear_results(self):
        """
        Removes all stored results
        """
        self.results = []


def radec2seppa(ra, dec, mod180=False):
    """
    Convenience function for converting from
    right ascension/declination to separation/
    position angle.

    Args:
        ra (np.array of float): array of RA values, in mas
        dec (np.array of float): array of Dec values, in mas
        mod180 (Bool): if True, output PA values will be given
            in range [180, 540) (useful for plotting short
            arcs with PAs that cross 360 during observations)
            (default: False)


    Returns:
        tuple of float: (separation [mas], position angle [deg])

    """
    sep = np.sqrt((ra**2) + (dec**2))
    pa = np.degrees(np.arctan2(ra, dec)) % 360.

    if mod180:
        pa[pa < 180] += 360

    return sep, pa

def seppa2radec(sep, pa):
    """
    Convenience function to convert sep/pa to ra/dec

    Args:
        sep (np.array of float): array of separation in mas
        pa (np.array of float): array of position angles in degrees

    Returns:
        tuple: (ra [mas], dec [mas])
    """
    ra = sep * np.sin(np.radians(pa))
    dec = sep * np.cos(np.radians(pa))

    return ra, dec


def transform_errors(x1, x2, x1_err, x2_err, x12_corr, transform_func, nsamps=100000):
    """
    Transform errors and covariances from one basis to another using a Monte Carlo apporach
    
   Args:
        x1 (float): planet location in first coordinate (e.g., RA, sep) before transformation
        x2 (float): planet location in the second coordinate (e.g., Dec, PA) before transformation)
        x1_err (float): error in x1
        x2_err (float): error in x2
        x12_corr (float): correlation between x1 and x2
        transform_func (function): function that transforms between (x1, x2) and (x1p, x2p) (the transformed coordinates)
                                    The function signature should look like: `x1p, x2p = transform_func(x1, x2)`
        nsamps (int): number of samples to draw more the Monte Carlo approach. More is slower but more accurate. 
    Returns:
        tuple (x1p_err, x2p_err, x12p_corr): the errors and correlations for x1p,x2p (the transformed coordinates)
    """

    if np.isnan(x12_corr):
        x12_corr = 0.

    # construct covariance matrix from the terms provided
    cov = np.array([[x1_err**2, x1_err*x2_err*x12_corr], [x1_err*x2_err*x12_corr, x2_err**2]])

    samps = np.random.multivariate_normal([x1, x2], cov, size=nsamps)

    x1p, x2p = transform_func(samps[:,0], samps[:, 1])

    x1p_err = np.std(x1p)
    x2p_err = np.std(x2p)
    x12_corr = np.corrcoef([x1p, x2p])[0,1]

    return x1p_err, x2p_err, x12_corr<|MERGE_RESOLUTION|>--- conflicted
+++ resolved
@@ -1,11 +1,5 @@
 import numpy as np
-<<<<<<< HEAD
-from orbitize import nbody, priors, read_input, kepler, conversions, hipparcos
-import astropy.units as u
-import astropy.constants as consts
-=======
-from orbitize import kepler, basis
->>>>>>> 833c5f2c
+from orbitize import nbody, kepler, conversions, basis
 
 class System(object):
     """
@@ -49,13 +43,8 @@
 
     def __init__(self, num_secondary_bodies, data_table, stellar_mass,
                  plx, mass_err=0, plx_err=0, restrict_angle_ranges=None,
-<<<<<<< HEAD
-                 tau_ref_epoch=58849, fit_secondary_mass=False, results=None,
-                 hipparcos_number=None, fitting_basis='standard', hipparcos_filename=None, use_rebound=False):
-=======
                  tau_ref_epoch=58849, fit_secondary_mass=False,
-                 hipparcos_IAD=None, fitting_basis='Standard'):
->>>>>>> 833c5f2c
+                 hipparcos_IAD=None, fitting_basis='Standard', use_rebound=False):
 
         self.use_rebound = use_rebound
         self.num_secondary_bodies = num_secondary_bodies
@@ -213,6 +202,36 @@
                 i.startswith('sma')
             )
         ]
+        self.ecc_indx = [
+            self.basis.param_idx[i] for i in self.basis.param_idx.keys() if (
+                i.startswith('ecc')
+            )
+        ]
+        self.inc_indx = [
+            self.basis.param_idx[i] for i in self.basis.param_idx.keys() if (
+                i.startswith('inc')
+            )
+        ]
+        self.aop_indx = [
+            self.basis.param_idx[i] for i in self.basis.param_idx.keys() if (
+                i.startswith('aop')
+            )
+        ]
+        self.pan_indx = [
+            self.basis.param_idx[i] for i in self.basis.param_idx.keys() if (
+                i.startswith('pan')
+            )
+        ]
+        self.tau_indx = [
+            self.basis.param_idx[i] for i in self.basis.param_idx.keys() if (
+                i.startswith('tau')
+            )
+        ]
+        self.mpl_idx = [
+            self.basis.param_idx[i] for i in self.basis.param_idx.keys() if (
+                i.startswith('m') and int(i[1:]) > 0
+            )
+        ]
 
         self.param_idx = self.basis.param_idx
 
@@ -227,14 +246,11 @@
                 parameters being fit, and M is the number of orbits
                 we need model predictions for. Must be in the same order
                 documented in ``System()`` above. If M=1, this can be a 1d array.
-<<<<<<< HEAD
+            epochs (np.array of float): epochs (in mjd) at which to compute
+                orbit predictions.
             comp_rebound (bool, optional): A secondary optional input for 
                 use of N-body solver Rebound; by default, this will be set
                 to false and a Kepler solver will be used instead. 
-=======
-            epochs (np.array of float): epochs (in mjd) at which to compute
-                orbit predictions.
->>>>>>> 833c5f2c
         
         Returns:
             tuple of:
@@ -270,254 +286,124 @@
             mtots = np.zeros((self.num_secondary_bodies + 1, n_orbits))
 
         total_rv0 = 0
-        plx = params_arr[6 * self.num_secondary_bodies]
-
-<<<<<<< HEAD
+
         if comp_rebound or self.use_rebound:
                 
-            sma = params_arr[0:6*self.num_secondary_bodies:6]
-            ecc = params_arr[1:6*self.num_secondary_bodies:6]
-            inc = params_arr[2:6*self.num_secondary_bodies:6]
-            argp = params_arr[3:6*self.num_secondary_bodies:6]
-            lan = params_arr[4:6*self.num_secondary_bodies:6]
-            tau = params_arr[5:6*self.num_secondary_bodies:6]
-=======
-        for body_num in np.arange(self.num_secondary_bodies)+1:
-
-            sma = params_arr[self.basis.param_idx['sma{}'.format(body_num)]]
-            ecc = params_arr[self.basis.param_idx['ecc{}'.format(body_num)]]
-            inc = params_arr[self.basis.param_idx['inc{}'.format(body_num)]]
-            argp = params_arr[self.basis.param_idx['aop{}'.format(body_num)]]
-            lan = params_arr[self.basis.param_idx['pan{}'.format(body_num)]]
-            tau = params_arr[self.basis.param_idx['tau{}'.format(body_num)]]
+            sma = params_arr[self.sma_indx]
+            ecc = params_arr[self.ecc_indx]
+            inc = params_arr[self.inc_indx]
+            argp = params_arr[self.aop_indx]
+            lan = params_arr[self.pan_indx]
+            tau = params_arr[self.tau_indx]
             plx = params_arr[self.basis.param_idx['plx']]
->>>>>>> 833c5f2c
 
             if self.fit_secondary_mass:
-                # mass of secondary bodies are in order from -1-num_bodies until -2 in order.
-<<<<<<< HEAD
-                m_pl = params_arr[-1-self.num_secondary_bodies:-1]
-                m0 = params_arr[-1]
+                m_pl = params_arr[self.mpl_idx]
+                m0 = params_arr[self.basis.param_idx['m0']]
                 mtot = m0 + sum(m_pl)
-=======
-                mass = params_arr[self.basis.param_idx['m{}'.format(body_num)]]
-                m0 = params_arr[self.basis.param_idx['m0']]
-
-                # For what mtot to use to calculate central potential, we should use the mass enclosed in a sphere with r <= distance of planet. 
-                # We need to select all planets with sma < this planet. 
-                all_smas = params_arr[self.sma_indx]
-                within_orbit = np.where(all_smas <= sma)
-                outside_orbit = np.where(all_smas > sma)
-                all_pl_masses = params_arr[self.secondary_mass_indx]
-                inside_masses = all_pl_masses[within_orbit]
-                mtot = np.sum(inside_masses) + m0
-
->>>>>>> 833c5f2c
             else:
                 m_pl = np.zeros(self.num_secondary_bodies)
                 # if not fitting for secondary mass, then total mass must be stellar mass
-<<<<<<< HEAD
-                mtot = params_arr[-1]
+                mtot = params_arr[self.basis.param_idx['mtot']]
             
             raoff, deoff, vz = nbody.calc_orbit(epochs, sma, ecc, inc, argp, lan, tau, plx, mtot, tau_ref_epoch=self.tau_ref_epoch, m_pl=m_pl, output_star = True)
-    
+
         else:
-=======
-                mass = None
-                m0 = None
-                mtot = params_arr[self.basis.param_idx['mtot']]
-            
-            if self.track_planet_perturbs:
-                masses[body_num] = mass
-                mtots[body_num] = mtot
-
-            # solve Kepler's equation
-            raoff, decoff, vz_i = kepler.calc_orbit(
-                epochs, sma, ecc, inc, argp, lan, tau, plx, mtot,
-                mass_for_Kamp=m0, tau_ref_epoch=self.tau_ref_epoch, 
-                tau_warning=False
-            )
-
-            # raoff, decoff, vz are scalers if the length of epochs is 1
-            if len(epochs) == 1:
-                raoff = np.array([raoff])
-                decoff = np.array([decoff])
-                vz_i = np.array([vz_i])
->>>>>>> 833c5f2c
-
-            for body_num in np.arange(self.num_secondary_bodies)+1:
-
-                startindex = 6 * (body_num - 1)
-                if self.fitting_basis == 'standard':
-
-<<<<<<< HEAD
-                    sma = params_arr[startindex]
-                    ecc = params_arr[startindex + 1]
-                    inc = params_arr[startindex + 2]
-                    argp = params_arr[startindex + 3]
-                    lan = params_arr[startindex + 4]
-                    tau = params_arr[startindex + 5]
-                
-                elif self.fitting_basis == 'XYZ':
+                for body_num in np.arange(self.num_secondary_bodies)+1:
+
+                    sma = params_arr[self.basis.param_idx['sma{}'.format(body_num)]]
+                    ecc = params_arr[self.basis.param_idx['ecc{}'.format(body_num)]]
+                    inc = params_arr[self.basis.param_idx['inc{}'.format(body_num)]]
+                    argp = params_arr[self.basis.param_idx['aop{}'.format(body_num)]]
+                    lan = params_arr[self.basis.param_idx['pan{}'.format(body_num)]]
+                    tau = params_arr[self.basis.param_idx['tau{}'.format(body_num)]]
+                    plx = params_arr[self.basis.param_idx['plx']]
+
+                    if self.fit_secondary_mass:
+                        # mass of secondary bodies are in order from -1-num_bodies until -2 in order.
+                        mass = params_arr[self.basis.param_idx['m{}'.format(body_num)]]
+                        m0 = params_arr[self.basis.param_idx['m0']]
+
+                        # For what mtot to use to calculate central potential, we should use the mass enclosed in a sphere with r <= distance of planet. 
+                        # We need to select all planets with sma < this planet. 
+                        all_smas = params_arr[self.sma_indx]
+                        within_orbit = np.where(all_smas <= sma)
+                        outside_orbit = np.where(all_smas > sma)
+                        all_pl_masses = params_arr[self.secondary_mass_indx]
+                        inside_masses = all_pl_masses[within_orbit]
+                        mtot = np.sum(inside_masses) + m0
+
+                    else:
+                        m_pl = np.zeros(self.num_secondary_bodies)
+                        # if not fitting for secondary mass, then total mass must be stellar mass
+                        mass = None
+                        m0 = None
+                        mtot = params_arr[self.basis.param_idx['mtot']]
                     
-                    # curr_idx = self.body_indices[body_num]
-                    # radec_uncerts = self.data_table['quant1_err'][curr_idx] + self.data_table['quant2_err'][curr_idx]
-                    # min_uncert = np.where(radec_uncerts == np.amin(radec_uncerts))
-                    best_idx = self.best_epoch_idx[body_num-1]
-                    constrained_epoch = epochs[best_idx]
-
-                    to_convert = np.array([*params_arr[startindex:(startindex+6)],params_arr[6 * self.num_secondary_bodies],params_arr[-1]])
-                    standard_params = conversions.xyz_to_standard(constrained_epoch, to_convert)
-
-                    sma = standard_params[0] 
-                    ecc = standard_params[1]
-                    inc = standard_params[2]
-                    argp = standard_params[3]
-                    lan = standard_params[4]
-                    tau = standard_params[5]
-
-                if self.fit_secondary_mass:
-
-                    # mass of secondary bodies are in order from -1-num_bodies until -2 in order.
-                    mass = params_arr[-1-self.num_secondary_bodies+(body_num-1)]
-                    m0 = params_arr[-1]
-
-                    # For what mtot to use to calculate central potential, we should use the mass enclosed in a sphere with r <= distance of planet. 
-                    # We need to select all planets with sma < this planet. 
-                    all_smas = params_arr[0:6*self.num_secondary_bodies:6]
-                    within_orbit = np.where(all_smas <= sma)
-                    outside_orbit = np.where(all_smas > sma)
-                    all_pl_masses = params_arr[-1-self.num_secondary_bodies:-1]
-                    inside_masses = all_pl_masses[within_orbit]
-                    mtot = np.sum(inside_masses) + m0
-
-                else:
-                    # if not fitting for secondary mass, then total mass must be stellar mass
-                    mass = None
-                    m0 = None
-                    mtot = params_arr[-1]
-                    m_pl = np.zeros(len(sma))
-                
+                    if self.track_planet_perturbs:
+                        masses[body_num] = mass
+                        mtots[body_num] = mtot
+
+                    # solve Kepler's equation
+                    raoff, decoff, vz_i = kepler.calc_orbit(
+                        epochs, sma, ecc, inc, argp, lan, tau, plx, mtot,
+                        mass_for_Kamp=m0, tau_ref_epoch=self.tau_ref_epoch, 
+                        tau_warning=False
+                    )
+
+                    # raoff, decoff, vz are scalers if the length of epochs is 1
+                    if len(epochs) == 1:
+                        raoff = np.array([raoff])
+                        decoff = np.array([decoff])
+                        vz_i = np.array([vz_i])
+
+                    # vz_i is the ith companion radial velocity
+                    if self.fit_secondary_mass:
+                        vz0 = vz_i * -(mass / m0)  # calculating stellar velocity due to ith companion
+                        total_rv0 = total_rv0 + vz0  # adding stellar velocity and gamma
+
+                # if we are fitting for the mass of the planets, then they will perturb the star
+                # add the perturbation on the star due to this planet on the relative astrometry of the planet that was measured
+                # We are superimposing the Keplerian orbits, so we can add it linearly, scaled by the mass. 
+                # Because we are in Jacobi coordinates, for companions, we only should model the effect of planets interior to it. 
+                # (Jacobi coordinates mean that separation for a given companion is measured relative to the barycenter of all interior companions)
                 if self.track_planet_perturbs:
-                    masses[body_num] = mass
-                    mtots[body_num] = mtot
-                    
-                # solve Kepler's equation
-                raoff, decoff, vz_i = kepler.calc_orbit(
-                    epochs, sma, ecc, inc, argp, lan, tau, plx, mtot,
-                    mass_for_Kamp=m0, tau_ref_epoch=self.tau_ref_epoch, tau_warning=False
-                )
-
-                # raoff, decoff, vz are scalers if the length of epochs is 1
-                if len(epochs) == 1:
-                    raoff = np.array([raoff])
-                    decoff = np.array([decoff])
-                    vz_i = np.array([vz_i])
-
-                if n_orbits == 1:
-                    raoff = raoff.reshape((n_epochs, 1))
-                    decoff = decoff.reshape((n_epochs, 1))
-                    vz_i = vz_i.reshape((n_epochs, 1))
-
-                # add Keplerian ra/deoff for this body to storage arrays
-                ra_kepler[:, body_num, :] = raoff 
-                dec_kepler[:, body_num, :] = decoff
-                vz[:, body_num, :] = vz_i
-
-                # vz_i is the ith companion radial velocity
-                if self.fit_secondary_mass:
-                    vz0 = vz_i * -(mass / m0)  # calculating stellar velocity due to ith companion
-                    total_rv0 = total_rv0 + vz0  # adding stellar velocity and gamma
-
-            # if we are fitting for the mass of the planets, then they will perturb the star
-            # add the perturbation on the star due to this planet on the relative astrometry of the planet that was measured
-            # We are superimposing the Keplerian orbits, so we can add it linearly, scaled by the mass. 
-            # Because we are in Jacobi coordinates, for companions, we only should model the effect of planets interior to it. 
-            # (Jacobi coordinates mean that separation for a given companion is measured relative to the barycenter of all interior companions)
-            if self.track_planet_perturbs:
-                for body_num in np.arange(self.num_secondary_bodies + 1):
-                    if body_num > 0:
-                        # for companions, only perturb companion orbits at larger SMAs than this one. 
-                        startindex = 6 * (body_num - 1) # subtract 1 because object 1 is 0th companion
-                        sma = params_arr[startindex]
-                        all_smas = params_arr[0:6*self.num_secondary_bodies:6]
-                        outside_orbit = np.where(all_smas > sma)[0]
-                        which_perturb_bodies = outside_orbit + 1
-
-                        # the planet will also perturb the star
-                        which_perturb_bodies = np.append([0], which_perturb_bodies)
-
-                    else:
-                        # for the star, what we are measuring is its position relative to the system barycenter
-                        # so we want to account for all of the bodies.  
-                        which_perturb_bodies = np.arange(self.num_secondary_bodies+1)
-
-                    for other_body_num in which_perturb_bodies:
-                        # skip itself since the the 2-body problem is measuring the planet-star separation already
-                        if (body_num == other_body_num) | (body_num == 0):
-                            continue
-
-                        ## NOTE: we are only handling astrometry right now (TODO: integrate RV into this)
-                        ra_perturb[:, other_body_num, :] += (masses[body_num]/mtots[body_num]) * ra_kepler[:, body_num, :]
-                        dec_perturb[:, other_body_num, :] += (masses[body_num]/mtots[body_num]) * dec_kepler[:, body_num, :] 
-                        
-                        # star is perturbed in opposite direction
-                        if other_body_num == 0:
-                            ra_perturb[:, other_body_num, :] *= -1
-                            dec_perturb[:, other_body_num, :] *= -1
+                    for body_num in np.arange(self.num_secondary_bodies + 1):
+
+                        if body_num > 0:
+                            # for companions, only perturb companion orbits at larger SMAs than this one. 
+                            startindex = 6 * (body_num - 1) # subtract 1 because object 1 is 0th companion
+                            sma = params_arr[self.basis.param_idx['sma{}'.format(body_num)]]
+                            all_smas = params_arr[self.sma_indx]
+                            outside_orbit = np.where(all_smas > sma)[0]
+                            which_perturb_bodies = outside_orbit + 1
+
+                            # the planet will also perturb the star
+                            which_perturb_bodies = np.append([0], which_perturb_bodies)
+
+                        else:
+                            # for the star, what we are measuring is its position relative to the system barycenter
+                            # so we want to account for all of the bodies.  
+                            which_perturb_bodies = np.arange(self.num_secondary_bodies+1)
+
+                        for other_body_num in which_perturb_bodies:
+                            # skip itself since the the 2-body problem is measuring the planet-star separation already
+                            if (body_num == other_body_num) | (body_num == 0):
+                                continue
+
+                            ## NOTE: we are only handling astrometry right now (TODO: integrate RV into this)
+                            # this computes the perturbation on the other body due to the current body
+                            ra_perturb[:, other_body_num, :] += (masses[body_num]/mtots[body_num]) * ra_kepler[:, body_num, :]
+                            dec_perturb[:, other_body_num, :] += (masses[body_num]/mtots[body_num]) * dec_kepler[:, body_num, :] 
+                            
+                            # star is perturbed in opposite direction
+                            if other_body_num == 0:
+                                ra_perturb[:, other_body_num, :] *= -1
+                                dec_perturb[:, other_body_num, :] *= -1
 
                 raoff = ra_kepler + ra_perturb
                 deoff = dec_kepler + dec_perturb
                 vz[:, 0, :] = total_rv0
-=======
-            # vz_i is the ith companion radial velocity
-            if self.fit_secondary_mass:
-                vz0 = vz_i * -(mass / m0)  # calculating stellar velocity due to ith companion
-                total_rv0 = total_rv0 + vz0  # adding stellar velocity and gamma
-
-        # if we are fitting for the mass of the planets, then they will perturb the star
-        # add the perturbation on the star due to this planet on the relative astrometry of the planet that was measured
-        # We are superimposing the Keplerian orbits, so we can add it linearly, scaled by the mass. 
-        # Because we are in Jacobi coordinates, for companions, we only should model the effect of planets interior to it. 
-        # (Jacobi coordinates mean that separation for a given companion is measured relative to the barycenter of all interior companions)
-        if self.track_planet_perturbs:
-            for body_num in np.arange(self.num_secondary_bodies + 1):
-
-                if body_num > 0:
-                    # for companions, only perturb companion orbits at larger SMAs than this one. 
-                    startindex = 6 * (body_num - 1) # subtract 1 because object 1 is 0th companion
-                    sma = params_arr[self.basis.param_idx['sma{}'.format(body_num)]]
-                    all_smas = params_arr[self.sma_indx]
-                    outside_orbit = np.where(all_smas > sma)[0]
-                    which_perturb_bodies = outside_orbit + 1
-
-                    # the planet will also perturb the star
-                    which_perturb_bodies = np.append([0], which_perturb_bodies)
-
-                else:
-                    # for the star, what we are measuring is its position relative to the system barycenter
-                    # so we want to account for all of the bodies.  
-                    which_perturb_bodies = np.arange(self.num_secondary_bodies+1)
-
-                for other_body_num in which_perturb_bodies:
-                    # skip itself since the the 2-body problem is measuring the planet-star separation already
-                    if (body_num == other_body_num) | (body_num == 0):
-                        continue
-
-                    ## NOTE: we are only handling astrometry right now (TODO: integrate RV into this)
-                    # this computes the perturbation on the other body due to the current body
-                    ra_perturb[:, other_body_num, :] += (masses[body_num]/mtots[body_num]) * ra_kepler[:, body_num, :]
-                    dec_perturb[:, other_body_num, :] += (masses[body_num]/mtots[body_num]) * dec_kepler[:, body_num, :] 
-                    
-                    # star is perturbed in opposite direction
-                    if other_body_num == 0:
-                        ra_perturb[:, other_body_num, :] *= -1
-                        dec_perturb[:, other_body_num, :] *= -1
-
-        raoff = ra_kepler + ra_perturb
-        deoff = dec_kepler + dec_perturb
-        vz[:, 0, :] = total_rv0
->>>>>>> 833c5f2c
 
         if self.fitting_basis == 'XYZ':
             # Find and filter out unbound orbits
@@ -554,18 +440,14 @@
             np.array of float: Nobsx2xM array model predictions. If M=1, this is
             a 2d array, otherwise it is a 3d array.
         """
-<<<<<<< HEAD
-        if use_rebound:
-            raoff, decoff, vz = self.compute_all_orbits(params_arr, comp_rebound=True)
-        else:
-            raoff, decoff, vz = self.compute_all_orbits(params_arr)
-=======
 
         to_convert = np.copy(params_arr)
         standard_params_arr = self.basis.to_standard_basis(to_convert)      
->>>>>>> 833c5f2c
-
-        raoff, decoff, vz = self.compute_all_orbits(standard_params_arr)
+
+        if use_rebound:
+            raoff, decoff, vz = self.compute_all_orbits(standard_params_arr, comp_rebound=True)
+        else:
+            raoff, decoff, vz = self.compute_all_orbits(standard_params_arr)
 
         if len(standard_params_arr.shape) == 1:
             n_orbits = 1
