"""
Tests functionality of methods in system.py
"""
import os
import numpy as np

import orbitize.read_input as read_input
import orbitize.system as system
import orbitize.results as results

def test_add_and_clear_results():
    num_secondary_bodies=1
    testdir = os.path.dirname(os.path.abspath(__file__))
    input_file = os.path.join(testdir, 'test_val.csv')
    data_table=read_input.read_file(input_file)
    system_mass=1.0
    plx=10.0
    mass_err=0.1
    plx_err=1.0
    # Initialize System object
    test_system = system.System(
        num_secondary_bodies, data_table, system_mass,
        plx, mass_err=mass_err, plx_err=plx_err
    )
    # Initialize dummy results.Results object
    test_results = results.Results()
    # Add one result object
    test_system.add_results(test_results)
    assert len(test_system.results)==1
    # Adds second result object
    test_system.add_results(test_results)
    assert len(test_system.results)==2
    # Clears result objects
    test_system.clear_results()
    assert len(test_system.results)==0
    # Add one more result object
    test_system.add_results(test_results)
    assert len(test_system.results)==1

<<<<<<< HEAD
def test_multi_planets():
    """
    Test using some data for HR 8799 b and c
    """
    num_secondary_bodies=2
    testdir = os.path.dirname(os.path.abspath(__file__))
    input_file = os.path.join(testdir, 'test_val_multi.csv')
    data_table=read_input.read_file(input_file)
    system_mass=1.47
    plx=24.30
    mass_err=0.11
    plx_err=0.7
    # Initialize System object, use mjd=50000 to be consistent with Wang+2018
    test_system = system.System(
        num_secondary_bodies, data_table, system_mass,
        plx, mass_err=mass_err, plx_err=plx_err, tau_ref_epoch=50000
    )

    params = np.array([7.2774010e+01, 4.1116819e-02, 5.6322372e-01, 3.5251172e+00, 4.2904768e+00, 9.4234377e-02, 
              4.5418411e+01, 1.4317369e-03, 5.6322372e-01, 3.1016846e+00, 4.2904768e+00, 3.4033456e-01,
              2.4589758e+01, 1.4849439e+00])

    result = test_system.compute_model(params)

    print(result)

if __name__ == '__main__':
    #test_add_and_clear_results()
    test_multi_planets()
=======
def test_convert_data_table_radec2seppa():
    num_secondary_bodies=1
    testdir = os.path.dirname(os.path.abspath(__file__))
    input_file = os.path.join(testdir, 'test_val.csv')
    data_table=read_input.read_file(input_file)
    system_mass=1.0
    plx=10.0
    mass_err=0.1
    plx_err=1.0
    # Initialize System object
    test_system = system.System(
        num_secondary_bodies, data_table, system_mass,
        plx, mass_err=mass_err, plx_err=plx_err
    )
    test_system.convert_data_table_radec2seppa()

if __name__ == '__main__':
    test_add_and_clear_results()
    test_convert_data_table_radec2seppa()
>>>>>>> a8bee563
<|MERGE_RESOLUTION|>--- conflicted
+++ resolved
@@ -37,7 +37,23 @@
     test_system.add_results(test_results)
     assert len(test_system.results)==1
 
-<<<<<<< HEAD
+
+def test_convert_data_table_radec2seppa():
+    num_secondary_bodies=1
+    testdir = os.path.dirname(os.path.abspath(__file__))
+    input_file = os.path.join(testdir, 'test_val.csv')
+    data_table=read_input.read_file(input_file)
+    system_mass=1.0
+    plx=10.0
+    mass_err=0.1
+    plx_err=1.0
+    # Initialize System object
+    test_system = system.System(
+        num_secondary_bodies, data_table, system_mass,
+        plx, mass_err=mass_err, plx_err=plx_err
+    )
+    test_system.convert_data_table_radec2seppa()
+
 def test_multi_planets():
     """
     Test using some data for HR 8799 b and c
@@ -66,25 +82,5 @@
 
 if __name__ == '__main__':
     #test_add_and_clear_results()
-    test_multi_planets()
-=======
-def test_convert_data_table_radec2seppa():
-    num_secondary_bodies=1
-    testdir = os.path.dirname(os.path.abspath(__file__))
-    input_file = os.path.join(testdir, 'test_val.csv')
-    data_table=read_input.read_file(input_file)
-    system_mass=1.0
-    plx=10.0
-    mass_err=0.1
-    plx_err=1.0
-    # Initialize System object
-    test_system = system.System(
-        num_secondary_bodies, data_table, system_mass,
-        plx, mass_err=mass_err, plx_err=plx_err
-    )
-    test_system.convert_data_table_radec2seppa()
-
-if __name__ == '__main__':
-    test_add_and_clear_results()
-    test_convert_data_table_radec2seppa()
->>>>>>> a8bee563
+    #test_convert_data_table_radec2seppa()
+    test_multi_planets()